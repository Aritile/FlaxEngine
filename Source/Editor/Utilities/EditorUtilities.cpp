// Copyright (c) 2012-2023 Wojciech Figat. All rights reserved.

#include "EditorUtilities.h"
#include "Engine/Engine/Globals.h"
#include "Engine/Platform/File.h"
#include "Engine/Platform/FileSystem.h"
#include "Engine/Platform/CreateProcessSettings.h"
#include "Engine/Core/Log.h"
#include "Engine/Graphics/Textures/TextureData.h"
#include "Engine/Graphics/PixelFormatExtensions.h"
#include "Engine/Tools/TextureTool/TextureTool.h"
#include "Engine/Core/Config/GameSettings.h"
#include "Engine/Core/Config/BuildSettings.h"
#include "Engine/Content/Content.h"
#include "Engine/Content/AssetReference.h"
#include "Engine/Content/Assets/Texture.h"
#include "Engine/Utilities/StringConverter.h"
#if PLATFORM_MAC
#include "Engine/Platform/Apple/ApplePlatformSettings.h"
#endif
#include <fstream>

<<<<<<< HEAD
#define MSDOS_SIGNATURE 0x5A4D
#define PE_SIGNATURE 0x00004550
#define PE_32BIT_SIGNATURE 0x10B
#define PE_64BIT_SIGNATURE 0x20B
#define PE_NUM_DIRECTORY_ENTRIES 16
#define PE_SECTION_UNINITIALIZED_DATA 0x00000080
#define PE_IMAGE_DIRECTORY_ENTRY_RESOURCE 2
#define PE_IMAGE_RT_ICON 3

/// <summary>
/// MS-DOS header found at the beginning in a PE format file.
/// </summary>
struct MSDOSHeader
{
    uint16 signature;
    uint16 lastSize;
    uint16 numBlocks;
    uint16 numReloc;
    uint16 hdrSize;
    uint16 minAlloc;
    uint16 maxAlloc;
    uint16 ss;
    uint16 sp;
    uint16 checksum;
    uint16 ip;
    uint16 cs;
    uint16 relocPos;
    uint16 numOverlay;
    uint16 reserved1[4];
    uint16 oemId;
    uint16 oemInfo;
    uint16 reserved2[10];
    uint32 lfanew;
};

/// <summary>
/// COFF header found in a PE format file.
/// </summary>
struct COFFHeader
{
    uint16 machine;
    uint16 numSections;
    uint32 timeDateStamp;
    uint32 ptrSymbolTable;
    uint32 numSymbols;
    uint16 sizeOptHeader;
    uint16 characteristics;
};

/// <summary>
/// Contains address and size of data areas in a PE image.
/// </summary>
struct PEDataDirectory
{
    uint32 virtualAddress;
    uint32 size;
};

/// <summary>
/// Optional header in a 32-bit PE format file.
/// </summary>
struct PEOptionalHeader32
{
    uint16 signature;
    uint8 majorLinkerVersion;
    uint8 minorLinkerVersion;
    uint32 sizeCode;
    uint32 sizeInitializedData;
    uint32 sizeUninitializedData;
    uint32 addressEntryPoint;
    uint32 baseCode;
    uint32 baseData;
    uint32 baseImage;
    uint32 alignmentSection;
    uint32 alignmentFile;
    uint16 majorOSVersion;
    uint16 minorOSVersion;
    uint16 majorImageVersion;
    uint16 minorImageVersion;
    uint16 majorSubsystemVersion;
    uint16 minorSubsystemVersion;
    uint32 reserved;
    uint32 sizeImage;
    uint32 sizeHeaders;
    uint32 checksum;
    uint16 subsystem;
    uint16 characteristics;
    uint32 sizeStackReserve;
    uint32 sizeStackCommit;
    uint32 sizeHeapReserve;
    uint32 sizeHeapCommit;
    uint32 loaderFlags;
    uint32 NumRvaAndSizes;
    PEDataDirectory dataDirectory[16];
};

/// <summary>
/// Optional header in a 64-bit PE format file.
/// </summary>
struct PEOptionalHeader64
{
    uint16 signature;
    uint8 majorLinkerVersion;
    uint8 minorLinkerVersion;
    uint32 sizeCode;
    uint32 sizeInitializedData;
    uint32 sizeUninitializedData;
    uint32 addressEntryPoint;
    uint32 baseCode;
    uint64 baseImage;
    uint32 alignmentSection;
    uint32 alignmentFile;
    uint16 majorOSVersion;
    uint16 minorOSVersion;
    uint16 majorImageVersion;
    uint16 minorImageVersion;
    uint16 majorSubsystemVersion;
    uint16 minorSubsystemVersion;
    uint32 reserved;
    uint32 sizeImage;
    uint32 sizeHeaders;
    uint32 checksum;
    uint16 subsystem;
    uint16 characteristics;
    uint64 sizeStackReserve;
    uint64 sizeStackCommit;
    uint64 sizeHeapReserve;
    uint64 sizeHeapCommit;
    uint32 loaderFlags;
    uint32 NumRvaAndSizes;
    PEDataDirectory dataDirectory[16];
};

/// <summary>
/// A section header in a PE format file.
/// </summary>
struct PESectionHeader
{
    char name[8];
    uint32 virtualSize;
    uint32 relativeVirtualAddress;
    uint32 physicalSize;
    uint32 physicalAddress;
    uint8 deprecated[12];
    uint32 flags;
};

/// <summary>
/// A resource table header within a .rsrc section in a PE format file.
/// </summary>
struct PEImageResourceDirectory
{
    uint32 flags;
    uint32 timeDateStamp;
    uint16 majorVersion;
    uint16 minorVersion;
    uint16 numNamedEntries;
    uint16 numIdEntries;
};

/// <summary>
/// A single entry in a resource table within a .rsrc section in a PE format file.
/// </summary>
struct PEImageResourceEntry
{
    uint32 type;
    uint32 offsetDirectory : 31;
    uint32 isDirectory : 1;
};

/// <summary>
/// An entry in a resource table referencing resource data. Found within a .rsrc section in a PE format file.
/// </summary>
struct PEImageResourceEntryData
{
    uint32 offsetData;
    uint32 size;
    uint32 codePage;
    uint32 resourceHandle;
};

/// <summary>
/// Header used in icon file format. 
/// </summary>
struct IconHeader
{
    uint32 size;
    int32 width;
    int32 height;
    uint16 planes;
    uint16 bitCount;
    uint32 compression;
    uint32 sizeImage;
    int32 xPelsPerMeter;
    int32 yPelsPerMeter;
    uint32 clrUsed;
    uint32 clrImportant;
};

void UpdateIconData(uint8* iconData, const TextureData* icon)
{
    IconHeader* iconHeader = (IconHeader*)iconData;

    if (iconHeader->size != sizeof(IconHeader) || iconHeader->compression != 0 || iconHeader->planes != 1 || iconHeader->bitCount != 32)
    {
        // Unsupported format
        return;
    }

    uint8* iconPixels = iconData + sizeof(IconHeader);
    uint32 width = iconHeader->width;
    uint32 height = iconHeader->height / 2;

    // Check if can use mip from texture data or sample different mip
    uint32 iconTexSize;
    if (width != height)
    {
        // Only square icons are supported
        return;
    }
    if (Math::IsPowerOfTwo(width))
    {
        // Use mip
        iconTexSize = width;
    }
    else
    {
        // Use resized mip
        iconTexSize = Math::RoundUpToPowerOf2(width);
    }

    // Try to pick a proper mip (require the same size)
    const TextureMipData* srcPixels = nullptr;
    int32 mipLevels = icon->GetMipLevels();
    for (int32 mipIndex = 0; mipIndex < mipLevels; mipIndex++)
    {
        uint32 iconWidth = Math::Max(1, icon->Width >> mipIndex);
        uint32 iconHeight = Math::Max(1, icon->Height >> mipIndex);

        if (iconTexSize == iconWidth && iconTexSize == iconHeight)
        {
            srcPixels = icon->GetData(0, mipIndex);
            break;
        }
    }
    if (srcPixels == nullptr)
    {
        // No icon of this size provided
        return;
    }

    // Write colors
    uint32* colorData = (uint32*)iconPixels;

    uint32 idx = 0;
    for (int32 y = (int32)height - 1; y >= 0; y--)
    {
        float v = (float)y / height;
        for (uint32 x = 0; x < width; x++)
        {
            float u = (float)x / width;

            int32 i = (int32)(v * iconTexSize) * srcPixels->RowPitch + (int32)(u * iconTexSize) * sizeof(Color32);
            colorData[idx++] = ((Color32*)&srcPixels->Data.Get()[i])->GetAsBGRA();
        }
    }

    // Write AND mask
    uint32 colorDataSize = width * height * sizeof(uint32);
    uint8* maskData = iconPixels + colorDataSize;

    // One per bit in byte
    uint32 numPackedPixels = width / 8;

    for (int32 y = (int32)height - 1; y >= 0; y--)
    {
        uint8 mask = 0;
        float v = (float)y / height;
        for (uint32 packedX = 0; packedX < numPackedPixels; packedX++)
        {
            for (uint32 pixelIdx = 0; pixelIdx < 8; pixelIdx++)
            {
                uint32 x = packedX * 8 + pixelIdx;
                float u = (float)x / width;
                int32 i = (int32)(v * iconTexSize) * srcPixels->RowPitch + (int32)(u * iconTexSize) * sizeof(Color32);
                Color32 color = *((Color32*)&srcPixels->Data.Get()[i]);
                if (color.A < 64)
                    mask |= 1 << (7 - pixelIdx);
            }

            *maskData = mask;
            maskData++;
        }
    }
}

void SetIconData(PEImageResourceDirectory* base, PEImageResourceDirectory* current, uint8* imageData, uint32 sectionAddress, const TextureData* iconRGBA8)
{
    uint32 numEntries = current->numIdEntries; // Not supporting name entries
    PEImageResourceEntry* entries = (PEImageResourceEntry*)(current + 1);

    for (uint32 i = 0; i < numEntries; i++)
    {
        // Only at root does the type identify resource type
        if (base == current && entries[i].type != PE_IMAGE_RT_ICON)
            continue;

        if (entries[i].isDirectory)
        {
            PEImageResourceDirectory* child = (PEImageResourceDirectory*)(((uint8*)base) + entries[i].offsetDirectory);
            SetIconData(base, child, imageData, sectionAddress, iconRGBA8);
        }
        else
        {
            PEImageResourceEntryData* data = (PEImageResourceEntryData*)(((uint8*)base) + entries[i].offsetDirectory);

            uint8* iconData = imageData + (data->offsetData - sectionAddress);
            UpdateIconData(iconData, iconRGBA8);
        }
    }
}

bool EditorUtilities::UpdateExeIcon(const String& path, const TextureData& icon)
{
    // Validate input
    if (!FileSystem::FileExists(path))
    {
        LOG(Warning, "Missing file");
        return true;
    }
    if (icon.Width < 1 || icon.Height < 1 || icon.GetMipLevels() <= 0)
    {
        LOG(Warning, "Inalid icon data");
        return true;
    }

    // Convert to RGBA8 format if need to
    const TextureData* iconRGBA8 = &icon;
    TextureData tmpData1;
    if (icon.Format != PixelFormat::R8G8B8A8_UNorm)
    {
        if (TextureTool::Convert(tmpData1, *iconRGBA8, PixelFormat::R8G8B8A8_UNorm))
        {
            LOG(Warning, "Failed convert icon data.");
            return true;
        }
        iconRGBA8 = &tmpData1;
    }

    // Resize if need to
    TextureData tmpData2;
    if (iconRGBA8->Width > 256 || iconRGBA8->Height > 256)
    {
        if (TextureTool::Resize(tmpData2, *iconRGBA8, 256, 256))
        {
            LOG(Warning, "Failed resize icon data.");
            return true;
        }
        iconRGBA8 = &tmpData2;
    }

    // A PE file is structured as such:
    //  - MSDOS Header
    //  - PE Signature
    //  - COFF Header
    //  - PE Optional Header
    //  - One or multiple sections
    //   - .code
    //   - .data
    //   - ...
    //   - .rsrc
    //    - icon/cursor/etc data

    std::fstream stream;
#if PLATFORM_WINDOWS
    stream.open(path.Get(), std::ios::in | std::ios::out | std::ios::binary);
#else
    StringAsANSI<> pathAnsi(path.Get());
    stream.open(pathAnsi.Get(), std::ios::in | std::ios::out | std::ios::binary);
#endif
    if (!stream.is_open())
    {
        LOG(Warning, "Cannot open file");
        return true;
    }

    // First check magic number to ensure file is even an executable
    uint16 magicNum;
    stream.read((char*)&magicNum, sizeof(magicNum));
    if (magicNum != MSDOS_SIGNATURE)
    {
        LOG(Warning, "Provided file is not a valid executable.");
        return true;
    }

    // Read the MSDOS header and skip over it
    stream.seekg(0);

    MSDOSHeader msdosHeader;
    stream.read((char*)&msdosHeader, sizeof(MSDOSHeader));

    // Read PE signature
    stream.seekg(msdosHeader.lfanew);

    uint32 peSignature;
    stream.read((char*)&peSignature, sizeof(peSignature));

    if (peSignature != PE_SIGNATURE)
    {
        LOG(Warning, "Provided file is not in PE format.");
        return true;
    }

    // Read COFF header
    COFFHeader coffHeader;
    stream.read((char*)&coffHeader, sizeof(COFFHeader));

    // .exe files always have an optional header
    if (coffHeader.sizeOptHeader == 0)
    {
        LOG(Warning, "Provided file is not a valid executable.");
        return true;
    }

    uint32 numSectionHeaders = coffHeader.numSections;

    // Read optional header
    auto optionalHeaderPos = stream.tellg();

    uint16 optionalHeaderSignature;
    stream.read((char*)&optionalHeaderSignature, sizeof(optionalHeaderSignature));

    PEDataDirectory* dataDirectory = nullptr;
    stream.seekg(optionalHeaderPos);
    if (optionalHeaderSignature == PE_32BIT_SIGNATURE)
    {
        PEOptionalHeader32 optionalHeader;
        stream.read((char*)&optionalHeader, sizeof(optionalHeader));

        dataDirectory = optionalHeader.dataDirectory + PE_IMAGE_DIRECTORY_ENTRY_RESOURCE;
    }
    else if (optionalHeaderSignature == PE_64BIT_SIGNATURE)
    {
        PEOptionalHeader64 optionalHeader;
        stream.read((char*)&optionalHeader, sizeof(optionalHeader));

        dataDirectory = optionalHeader.dataDirectory + PE_IMAGE_DIRECTORY_ENTRY_RESOURCE;
    }
    else
    {
        LOG(Warning, "Unrecognized PE format.");
        return true;
    }

    // Read section headers
    auto sectionHeaderPos = optionalHeaderPos + (std::ifstream::pos_type)coffHeader.sizeOptHeader;
    stream.seekg(sectionHeaderPos);

    Array<PESectionHeader> sectionHeaders;
    sectionHeaders.Resize(numSectionHeaders);
    stream.read((char*)sectionHeaders.Get(), sizeof(PESectionHeader) * numSectionHeaders);

    // Look for .rsrc section header
    for (uint32 i = 0; i < numSectionHeaders; i++)
    {
        if (sectionHeaders[i].flags & PE_SECTION_UNINITIALIZED_DATA)
            continue;

        if (strcmp(sectionHeaders[i].name, ".rsrc") == 0)
        {
            uint32 imageSize = sectionHeaders[i].physicalSize;
            Array<uint8> imageData;
            imageData.Resize(imageSize);

            stream.seekg(sectionHeaders[i].physicalAddress);
            stream.read((char*)imageData.Get(), imageSize);

            uint32 resourceDirOffset = dataDirectory->virtualAddress - sectionHeaders[i].relativeVirtualAddress;
            PEImageResourceDirectory* resourceDirectory = (PEImageResourceDirectory*)&imageData.Get()[resourceDirOffset];

            SetIconData(resourceDirectory, resourceDirectory, imageData.Get(), sectionHeaders[i].relativeVirtualAddress, iconRGBA8);
            stream.seekp(sectionHeaders[i].physicalAddress);
            stream.write((char*)imageData.Get(), imageSize);
        }
    }

    stream.close();

    return false;
}

String EditorUtilities::GetOutputName()
{
    const auto gameSettings = GameSettings::Get();
    const auto buildSettings = BuildSettings::Get();
    String outputName = buildSettings->OutputName;
    outputName.Replace(TEXT("${PROJECT_NAME}"), *gameSettings->ProductName, StringSearchCase::IgnoreCase);
    outputName.Replace(TEXT("${COMPANY_NAME}"), *gameSettings->CompanyName, StringSearchCase::IgnoreCase);
    if (outputName.IsEmpty())
        outputName = TEXT("FlaxGame");
    return outputName;
}

=======
>>>>>>> e12446e9
bool EditorUtilities::FormatAppPackageName(String& packageName)
{
    const auto gameSettings = GameSettings::Get();
    String productName = gameSettings->ProductName;
    productName.Replace(TEXT(" "), TEXT(""));
    productName.Replace(TEXT("."), TEXT(""));
    productName.Replace(TEXT("-"), TEXT(""));
    String companyName = gameSettings->CompanyName;
    companyName.Replace(TEXT(" "), TEXT(""));
    companyName.Replace(TEXT("."), TEXT(""));
    companyName.Replace(TEXT("-"), TEXT(""));
    packageName.Replace(TEXT("${PROJECT_NAME}"), *productName, StringSearchCase::IgnoreCase);
    packageName.Replace(TEXT("${COMPANY_NAME}"), *companyName, StringSearchCase::IgnoreCase);
    packageName = packageName.ToLower();
    for (int32 i = 0; i < packageName.Length(); i++)
    {
        const auto c = packageName[i];
        if (c != '_' && c != '.' && !StringUtils::IsAlnum(c))
        {
            LOG(Error, "App identifier \'{0}\' contains invalid character. Only letters, numbers, dots and underscore characters are allowed.", packageName);
            return true;
        }
    }
    if (packageName.IsEmpty())
    {
        LOG(Error, "App identifier is empty.", packageName);
        return true;
    }
    return false;
}

bool EditorUtilities::GetApplicationImage(const Guid& imageId, TextureData& imageData, ApplicationImageType type)
{
    AssetReference<Texture> icon = Content::LoadAsync<Texture>(imageId);
    if (icon == nullptr)
    {
        const auto gameSettings = GameSettings::Get();
        if (gameSettings)
        {
            icon = Content::LoadAsync<Texture>(gameSettings->Icon);
        }
    }
    if (icon == nullptr)
    {
        if (type == ApplicationImageType::Icon)
        {
            icon = Content::LoadAsyncInternal<Texture>(TEXT("Engine/Textures/FlaxIconBlue"));
        }
        else if (type == ApplicationImageType::SplashScreen)
        {
            icon = Content::LoadAsyncInternal<Texture>(TEXT("Engine/Textures/SplashScreenLogo"));
        }
    }
    if (icon)
    {
        return GetTexture(icon.GetID(), imageData);
    }
    return true;
}

bool EditorUtilities::GetTexture(const Guid& textureId, TextureData& textureData)
{
    AssetReference<Texture> texture = Content::LoadAsync<Texture>(textureId);
    if (texture)
    {
        if (texture->WaitForLoaded())
        {
            LOG(Warning, "Waiting for the texture to be loaded failed.");
        }
        else
        {
            const bool useGPU = texture->IsVirtual();
            if (useGPU)
            {
                int32 waits = 1000;
                const auto targetResidency = texture->StreamingTexture()->GetMaxResidency();
                ASSERT(targetResidency > 0);
                while (targetResidency != texture->StreamingTexture()->GetCurrentResidency() && waits-- > 0)
                {
                    Platform::Sleep(10);
                }

                // Get texture data from GPU
                if (!texture->GetTexture()->DownloadData(textureData))
                    return false;
            }

            // Get texture data from asset
            if (!texture->GetTextureData(textureData))
                return false;

            LOG(Warning, "Loading texture data failed.");
        }
    }
    return true;
}

bool EditorUtilities::ExportApplicationImage(const Guid& iconId, int32 width, int32 height, PixelFormat format, const String& path, ApplicationImageType type)
{
    TextureData icon;
    if (GetApplicationImage(iconId, icon, type))
        return true;

    return ExportApplicationImage(icon, width, height, format, path);
}

bool EditorUtilities::ExportApplicationImage(const TextureData& icon, int32 width, int32 height, PixelFormat format, const String& path)
{
    // Change format if need to
    const TextureData* iconData = &icon;
    TextureData tmpData1, tmpData2;
    if (icon.Format != format)
    {
        // Pre-multiply alpha if has it to prevent strange colors appear
        if (PixelFormatExtensions::HasAlpha(iconData->Format) && !PixelFormatExtensions::HasAlpha(format))
        {
            // Pre-multiply alpha if can
            auto sampler = TextureTool::GetSampler(iconData->Format);
            if (!sampler)
            {
                if (TextureTool::Convert(tmpData2, *iconData, PixelFormat::R16G16B16A16_Float))
                {
                    LOG(Error, "Failed convert texture data.");
                    return true;
                }
                iconData = &tmpData2;
                sampler = TextureTool::GetSampler(iconData->Format);
            }
            if (sampler)
            {
                auto mipData = iconData->GetData(0, 0);
                for (int32 y = 0; y < iconData->Height; y++)
                {
                    for (int32 x = 0; x < iconData->Width; x++)
                    {
                        Color color = TextureTool::SamplePoint(sampler, x, y, mipData->Data.Get(), mipData->RowPitch);
                        color *= color.A;
                        color.A = 1.0f;
                        TextureTool::Store(sampler, x, y, mipData->Data.Get(), mipData->RowPitch, color);
                    }
                }
            }
        }
        if (TextureTool::Convert(tmpData1, *iconData, format))
        {
            LOG(Error, "Failed convert texture data.");
            return true;
        }
        iconData = &tmpData1;
    }

    // Resize if need to
    TextureData tmpData3;
    if (iconData->Width != width || iconData->Height != height)
    {
        if (PixelFormatExtensions::HasAlpha(icon.Format) && !PixelFormatExtensions::HasAlpha(format))
        {
            // Pre-multiply alpha if can
            auto sampler = TextureTool::GetSampler(icon.Format);
            if (sampler)
            {
                auto mipData = iconData->GetData(0, 0);
                for (int32 y = 0; y < iconData->Height; y++)
                {
                    for (int32 x = 0; x < iconData->Width; x++)
                    {
                        Color color = TextureTool::SamplePoint(sampler, x, y, mipData->Data.Get(), mipData->RowPitch);
                        color *= color.A;
                        color.A = 1.0f;
                        TextureTool::Store(sampler, x, y, mipData->Data.Get(), mipData->RowPitch, color);
                    }
                }
            }
        }
        if (TextureTool::Resize(tmpData3, *iconData, width, height))
        {
            LOG(Error, "Failed resize texture data.");
            return true;
        }
        iconData = &tmpData3;
    }

    // Save to file
    if (TextureTool::ExportTexture(path, *iconData))
    {
        LOG(Error, "Failed to save application icon.");
        return true;
    }

    return false;
}

bool EditorUtilities::FindWDKBin(String& outputWdkBinPath)
{
    // Find Windows Driver Kit (WDK) install location
    const Char* wdkPaths[] =
    {
        TEXT("C:\\Program Files (x86)\\Windows Kits\\10\\bin"),
        TEXT("C:\\Program Files (x86)\\Windows Kits\\10\\10.0.19041.0\\bin"),
        TEXT("C:\\Program Files (x86)\\Windows Kits\\10\\10.0.18362.0\\bin"),
        TEXT("C:\\Program Files (x86)\\Windows Kits\\10\\10.0.17763.0\\bin"),
        TEXT("C:\\Program Files (x86)\\Windows Kits\\10\\10.0.17134.0\\bin"),
        TEXT("C:\\Program Files (x86)\\Windows Kits\\10\\10.0.16299.0\\bin"),
        TEXT("C:\\Program Files (x86)\\Windows Kits\\10\\10.0.15063.0\\bin"),
        TEXT("C:\\Program Files (x86)\\Windows Kits\\10\\10.0.14393.0\\bin"),
        TEXT("C:\\Program Files (x86)\\Windows Kits\\8.1\\bin"),
        TEXT("C:\\Program Files\\Windows Kits\\10\\bin"),
        TEXT("C:\\Program Files\\Windows Kits\\8.1\\bin"),
    };

    for (int32 i = 0; i < ARRAY_COUNT(wdkPaths); i++)
    {
        if (FileSystem::DirectoryExists(wdkPaths[i]))
        {
            outputWdkBinPath = wdkPaths[i];
            return false;
        }
    }

    return true;
}

bool EditorUtilities::GenerateCertificate(const String& name, const String& outputPfxFilePath)
{
    // Generate temp files paths
    const auto id = Guid::New().ToString(Guid::FormatType::D);
    auto outputCerFilePath = Globals::TemporaryFolder / id;
    const auto outputPvkFilePath = outputCerFilePath + TEXT(".pvk");
    outputCerFilePath += TEXT(".cer");

    // Generate .pfx file
    const bool result = GenerateCertificate(name, outputPfxFilePath, outputCerFilePath, outputPvkFilePath);

    // Cleanup unused files
    if (FileSystem::FileExists(outputCerFilePath))
        FileSystem::DeleteFile(outputCerFilePath);
    if (FileSystem::FileExists(outputPvkFilePath))
        FileSystem::DeleteFile(outputPvkFilePath);

    return result;
}

bool EditorUtilities::GenerateCertificate(const String& name, const String& outputPfxFilePath, const String& outputCerFilePath, const String& outputPvkFilePath)
{
    String wdkPath;
    if (FindWDKBin(wdkPath))
    {
        LOG(Warning, "Cannot find WDK install location.");
        return true;
    }
    wdkPath /= TEXT("x86\\");

    // MakeCert
    auto path = wdkPath / TEXT("makecert.exe");
    CreateProcessSettings procSettings;
    procSettings.FileName = String::Format(TEXT("\"{0}\" /r /h 0 /eku \"1.3.6.1.5.5.7.3.3,1.3.6.1.4.1.311.10.3.13\" /m 12 /len 2048 /n \"CN={1}\" -sv \"{2}\" \"{3}\""), path, name, outputPvkFilePath, outputCerFilePath);
    int32 result = Platform::CreateProcess(procSettings);
    if (result != 0)
    {
        LOG(Warning, "MakeCert failed with result {0}.", result);
        return true;
    }

    // Pvk2Pfx
    path = wdkPath / TEXT("pvk2pfx.exe");
    procSettings.FileName = String::Format(TEXT("\"{0}\" -pvk \"{1}\" -spc \"{2}\" -pfx \"{3}\""), path, outputPvkFilePath, outputCerFilePath, outputPfxFilePath);
    result = Platform::CreateProcess(procSettings);
    if (result != 0)
    {
        LOG(Warning, "MakeCert failed with result {0}.", result);
        return true;
    }

    return false;
}

bool EditorUtilities::IsInvalidPathChar(Char c)
{
    char illegalChars[] =
    {
        '?',
        '\\',
        '/',
        '\"',
        '<',
        '>',
        '|',
        ':',
        '*',
        '\u0001',
        '\u0002',
        '\u0003',
        '\u0004',
        '\u0005',
        '\u0006',
        '\a',
        '\b',
        '\t',
        '\n',
        '\v',
        '\f',
        '\r',
        '\u000E',
        '\u000F',
        '\u0010',
        '\u0011',
        '\u0012',
        '\u0013',
        '\u0014',
        '\u0015',
        '\u0016',
        '\u0017',
        '\u0018',
        '\u0019',
        '\u001A',
        '\u001B',
        '\u001C',
        '\u001D',
        '\u001E',
        '\u001F'
    };
    for (auto i : illegalChars)
    {
        if (c == i)
            return true;
    }
    return false;
}

bool EditorUtilities::ReplaceInFiles(const String& folderPath, const Char* searchPattern, DirectorySearchOption searchOption, const String& findWhat, const String& replaceWith)
{
    Array<String> files;
    FileSystem::DirectoryGetFiles(files, folderPath, searchPattern, searchOption);
    for (auto& file : files)
        if (ReplaceInFile(file, findWhat, replaceWith))
            return true;
    return false;
}

bool EditorUtilities::ReplaceInFile(const StringView& file, const StringView& findWhat, const StringView& replaceWith)
{
    String text;
    if (File::ReadAllText(file, text))
        return true;
    text.Replace(findWhat.Get(), findWhat.Length(), replaceWith.Get(), replaceWith.Length());
    return File::WriteAllText(file, text, Encoding::ANSI);
}

bool EditorUtilities::ReplaceInFile(const StringView& file, const Dictionary<String, String, HeapAllocation>& replaceMap)
{
    String text;
    if (File::ReadAllText(file, text))
        return true;
    for (const auto& e : replaceMap)
        text.Replace(e.Key.Get(), e.Key.Length(), e.Value.Get(), e.Value.Length());
    return File::WriteAllText(file, text, Encoding::ANSI);
}

bool EditorUtilities::CopyFileIfNewer(const StringView& dst, const StringView& src)
{
    if (FileSystem::FileExists(dst) && 
        FileSystem::GetFileLastEditTime(src) <= FileSystem::GetFileLastEditTime(dst) &&
        FileSystem::GetFileSize(dst) == FileSystem::GetFileSize(src))
        return false;
    return FileSystem::CopyFile(dst, src);
}

bool EditorUtilities::CopyDirectoryIfNewer(const StringView& dst, const StringView& src, bool withSubDirectories)
{
    if (FileSystem::DirectoryExists(dst))
    {
        // Copy all files
        Array<String> cache(32);
        if (FileSystem::DirectoryGetFiles(cache, *src, TEXT("*"), DirectorySearchOption::TopDirectoryOnly))
            return true;
        for (int32 i = 0; i < cache.Count(); i++)
        {
            String dstFile = String(dst) / StringUtils::GetFileName(cache[i]);
            if (CopyFileIfNewer(*dstFile, *cache[i]))
                return true;
        }

        // Copy all subdirectories (if need to)
        if (withSubDirectories)
        {
            cache.Clear();
            if (FileSystem::GetChildDirectories(cache, src))
                return true;
            for (int32 i = 0; i < cache.Count(); i++)
            {
                String dstDir = String(dst) / StringUtils::GetFileName(cache[i]);
                if (CopyDirectoryIfNewer(dstDir, cache[i], true))
                    return true;
            }
        }

        return false;
    }
    else
    {
        return FileSystem::CopyDirectory(dst, src, withSubDirectories);
    }
}<|MERGE_RESOLUTION|>--- conflicted
+++ resolved
@@ -18,499 +18,6 @@
 #if PLATFORM_MAC
 #include "Engine/Platform/Apple/ApplePlatformSettings.h"
 #endif
-#include <fstream>
-
-<<<<<<< HEAD
-#define MSDOS_SIGNATURE 0x5A4D
-#define PE_SIGNATURE 0x00004550
-#define PE_32BIT_SIGNATURE 0x10B
-#define PE_64BIT_SIGNATURE 0x20B
-#define PE_NUM_DIRECTORY_ENTRIES 16
-#define PE_SECTION_UNINITIALIZED_DATA 0x00000080
-#define PE_IMAGE_DIRECTORY_ENTRY_RESOURCE 2
-#define PE_IMAGE_RT_ICON 3
-
-/// <summary>
-/// MS-DOS header found at the beginning in a PE format file.
-/// </summary>
-struct MSDOSHeader
-{
-    uint16 signature;
-    uint16 lastSize;
-    uint16 numBlocks;
-    uint16 numReloc;
-    uint16 hdrSize;
-    uint16 minAlloc;
-    uint16 maxAlloc;
-    uint16 ss;
-    uint16 sp;
-    uint16 checksum;
-    uint16 ip;
-    uint16 cs;
-    uint16 relocPos;
-    uint16 numOverlay;
-    uint16 reserved1[4];
-    uint16 oemId;
-    uint16 oemInfo;
-    uint16 reserved2[10];
-    uint32 lfanew;
-};
-
-/// <summary>
-/// COFF header found in a PE format file.
-/// </summary>
-struct COFFHeader
-{
-    uint16 machine;
-    uint16 numSections;
-    uint32 timeDateStamp;
-    uint32 ptrSymbolTable;
-    uint32 numSymbols;
-    uint16 sizeOptHeader;
-    uint16 characteristics;
-};
-
-/// <summary>
-/// Contains address and size of data areas in a PE image.
-/// </summary>
-struct PEDataDirectory
-{
-    uint32 virtualAddress;
-    uint32 size;
-};
-
-/// <summary>
-/// Optional header in a 32-bit PE format file.
-/// </summary>
-struct PEOptionalHeader32
-{
-    uint16 signature;
-    uint8 majorLinkerVersion;
-    uint8 minorLinkerVersion;
-    uint32 sizeCode;
-    uint32 sizeInitializedData;
-    uint32 sizeUninitializedData;
-    uint32 addressEntryPoint;
-    uint32 baseCode;
-    uint32 baseData;
-    uint32 baseImage;
-    uint32 alignmentSection;
-    uint32 alignmentFile;
-    uint16 majorOSVersion;
-    uint16 minorOSVersion;
-    uint16 majorImageVersion;
-    uint16 minorImageVersion;
-    uint16 majorSubsystemVersion;
-    uint16 minorSubsystemVersion;
-    uint32 reserved;
-    uint32 sizeImage;
-    uint32 sizeHeaders;
-    uint32 checksum;
-    uint16 subsystem;
-    uint16 characteristics;
-    uint32 sizeStackReserve;
-    uint32 sizeStackCommit;
-    uint32 sizeHeapReserve;
-    uint32 sizeHeapCommit;
-    uint32 loaderFlags;
-    uint32 NumRvaAndSizes;
-    PEDataDirectory dataDirectory[16];
-};
-
-/// <summary>
-/// Optional header in a 64-bit PE format file.
-/// </summary>
-struct PEOptionalHeader64
-{
-    uint16 signature;
-    uint8 majorLinkerVersion;
-    uint8 minorLinkerVersion;
-    uint32 sizeCode;
-    uint32 sizeInitializedData;
-    uint32 sizeUninitializedData;
-    uint32 addressEntryPoint;
-    uint32 baseCode;
-    uint64 baseImage;
-    uint32 alignmentSection;
-    uint32 alignmentFile;
-    uint16 majorOSVersion;
-    uint16 minorOSVersion;
-    uint16 majorImageVersion;
-    uint16 minorImageVersion;
-    uint16 majorSubsystemVersion;
-    uint16 minorSubsystemVersion;
-    uint32 reserved;
-    uint32 sizeImage;
-    uint32 sizeHeaders;
-    uint32 checksum;
-    uint16 subsystem;
-    uint16 characteristics;
-    uint64 sizeStackReserve;
-    uint64 sizeStackCommit;
-    uint64 sizeHeapReserve;
-    uint64 sizeHeapCommit;
-    uint32 loaderFlags;
-    uint32 NumRvaAndSizes;
-    PEDataDirectory dataDirectory[16];
-};
-
-/// <summary>
-/// A section header in a PE format file.
-/// </summary>
-struct PESectionHeader
-{
-    char name[8];
-    uint32 virtualSize;
-    uint32 relativeVirtualAddress;
-    uint32 physicalSize;
-    uint32 physicalAddress;
-    uint8 deprecated[12];
-    uint32 flags;
-};
-
-/// <summary>
-/// A resource table header within a .rsrc section in a PE format file.
-/// </summary>
-struct PEImageResourceDirectory
-{
-    uint32 flags;
-    uint32 timeDateStamp;
-    uint16 majorVersion;
-    uint16 minorVersion;
-    uint16 numNamedEntries;
-    uint16 numIdEntries;
-};
-
-/// <summary>
-/// A single entry in a resource table within a .rsrc section in a PE format file.
-/// </summary>
-struct PEImageResourceEntry
-{
-    uint32 type;
-    uint32 offsetDirectory : 31;
-    uint32 isDirectory : 1;
-};
-
-/// <summary>
-/// An entry in a resource table referencing resource data. Found within a .rsrc section in a PE format file.
-/// </summary>
-struct PEImageResourceEntryData
-{
-    uint32 offsetData;
-    uint32 size;
-    uint32 codePage;
-    uint32 resourceHandle;
-};
-
-/// <summary>
-/// Header used in icon file format. 
-/// </summary>
-struct IconHeader
-{
-    uint32 size;
-    int32 width;
-    int32 height;
-    uint16 planes;
-    uint16 bitCount;
-    uint32 compression;
-    uint32 sizeImage;
-    int32 xPelsPerMeter;
-    int32 yPelsPerMeter;
-    uint32 clrUsed;
-    uint32 clrImportant;
-};
-
-void UpdateIconData(uint8* iconData, const TextureData* icon)
-{
-    IconHeader* iconHeader = (IconHeader*)iconData;
-
-    if (iconHeader->size != sizeof(IconHeader) || iconHeader->compression != 0 || iconHeader->planes != 1 || iconHeader->bitCount != 32)
-    {
-        // Unsupported format
-        return;
-    }
-
-    uint8* iconPixels = iconData + sizeof(IconHeader);
-    uint32 width = iconHeader->width;
-    uint32 height = iconHeader->height / 2;
-
-    // Check if can use mip from texture data or sample different mip
-    uint32 iconTexSize;
-    if (width != height)
-    {
-        // Only square icons are supported
-        return;
-    }
-    if (Math::IsPowerOfTwo(width))
-    {
-        // Use mip
-        iconTexSize = width;
-    }
-    else
-    {
-        // Use resized mip
-        iconTexSize = Math::RoundUpToPowerOf2(width);
-    }
-
-    // Try to pick a proper mip (require the same size)
-    const TextureMipData* srcPixels = nullptr;
-    int32 mipLevels = icon->GetMipLevels();
-    for (int32 mipIndex = 0; mipIndex < mipLevels; mipIndex++)
-    {
-        uint32 iconWidth = Math::Max(1, icon->Width >> mipIndex);
-        uint32 iconHeight = Math::Max(1, icon->Height >> mipIndex);
-
-        if (iconTexSize == iconWidth && iconTexSize == iconHeight)
-        {
-            srcPixels = icon->GetData(0, mipIndex);
-            break;
-        }
-    }
-    if (srcPixels == nullptr)
-    {
-        // No icon of this size provided
-        return;
-    }
-
-    // Write colors
-    uint32* colorData = (uint32*)iconPixels;
-
-    uint32 idx = 0;
-    for (int32 y = (int32)height - 1; y >= 0; y--)
-    {
-        float v = (float)y / height;
-        for (uint32 x = 0; x < width; x++)
-        {
-            float u = (float)x / width;
-
-            int32 i = (int32)(v * iconTexSize) * srcPixels->RowPitch + (int32)(u * iconTexSize) * sizeof(Color32);
-            colorData[idx++] = ((Color32*)&srcPixels->Data.Get()[i])->GetAsBGRA();
-        }
-    }
-
-    // Write AND mask
-    uint32 colorDataSize = width * height * sizeof(uint32);
-    uint8* maskData = iconPixels + colorDataSize;
-
-    // One per bit in byte
-    uint32 numPackedPixels = width / 8;
-
-    for (int32 y = (int32)height - 1; y >= 0; y--)
-    {
-        uint8 mask = 0;
-        float v = (float)y / height;
-        for (uint32 packedX = 0; packedX < numPackedPixels; packedX++)
-        {
-            for (uint32 pixelIdx = 0; pixelIdx < 8; pixelIdx++)
-            {
-                uint32 x = packedX * 8 + pixelIdx;
-                float u = (float)x / width;
-                int32 i = (int32)(v * iconTexSize) * srcPixels->RowPitch + (int32)(u * iconTexSize) * sizeof(Color32);
-                Color32 color = *((Color32*)&srcPixels->Data.Get()[i]);
-                if (color.A < 64)
-                    mask |= 1 << (7 - pixelIdx);
-            }
-
-            *maskData = mask;
-            maskData++;
-        }
-    }
-}
-
-void SetIconData(PEImageResourceDirectory* base, PEImageResourceDirectory* current, uint8* imageData, uint32 sectionAddress, const TextureData* iconRGBA8)
-{
-    uint32 numEntries = current->numIdEntries; // Not supporting name entries
-    PEImageResourceEntry* entries = (PEImageResourceEntry*)(current + 1);
-
-    for (uint32 i = 0; i < numEntries; i++)
-    {
-        // Only at root does the type identify resource type
-        if (base == current && entries[i].type != PE_IMAGE_RT_ICON)
-            continue;
-
-        if (entries[i].isDirectory)
-        {
-            PEImageResourceDirectory* child = (PEImageResourceDirectory*)(((uint8*)base) + entries[i].offsetDirectory);
-            SetIconData(base, child, imageData, sectionAddress, iconRGBA8);
-        }
-        else
-        {
-            PEImageResourceEntryData* data = (PEImageResourceEntryData*)(((uint8*)base) + entries[i].offsetDirectory);
-
-            uint8* iconData = imageData + (data->offsetData - sectionAddress);
-            UpdateIconData(iconData, iconRGBA8);
-        }
-    }
-}
-
-bool EditorUtilities::UpdateExeIcon(const String& path, const TextureData& icon)
-{
-    // Validate input
-    if (!FileSystem::FileExists(path))
-    {
-        LOG(Warning, "Missing file");
-        return true;
-    }
-    if (icon.Width < 1 || icon.Height < 1 || icon.GetMipLevels() <= 0)
-    {
-        LOG(Warning, "Inalid icon data");
-        return true;
-    }
-
-    // Convert to RGBA8 format if need to
-    const TextureData* iconRGBA8 = &icon;
-    TextureData tmpData1;
-    if (icon.Format != PixelFormat::R8G8B8A8_UNorm)
-    {
-        if (TextureTool::Convert(tmpData1, *iconRGBA8, PixelFormat::R8G8B8A8_UNorm))
-        {
-            LOG(Warning, "Failed convert icon data.");
-            return true;
-        }
-        iconRGBA8 = &tmpData1;
-    }
-
-    // Resize if need to
-    TextureData tmpData2;
-    if (iconRGBA8->Width > 256 || iconRGBA8->Height > 256)
-    {
-        if (TextureTool::Resize(tmpData2, *iconRGBA8, 256, 256))
-        {
-            LOG(Warning, "Failed resize icon data.");
-            return true;
-        }
-        iconRGBA8 = &tmpData2;
-    }
-
-    // A PE file is structured as such:
-    //  - MSDOS Header
-    //  - PE Signature
-    //  - COFF Header
-    //  - PE Optional Header
-    //  - One or multiple sections
-    //   - .code
-    //   - .data
-    //   - ...
-    //   - .rsrc
-    //    - icon/cursor/etc data
-
-    std::fstream stream;
-#if PLATFORM_WINDOWS
-    stream.open(path.Get(), std::ios::in | std::ios::out | std::ios::binary);
-#else
-    StringAsANSI<> pathAnsi(path.Get());
-    stream.open(pathAnsi.Get(), std::ios::in | std::ios::out | std::ios::binary);
-#endif
-    if (!stream.is_open())
-    {
-        LOG(Warning, "Cannot open file");
-        return true;
-    }
-
-    // First check magic number to ensure file is even an executable
-    uint16 magicNum;
-    stream.read((char*)&magicNum, sizeof(magicNum));
-    if (magicNum != MSDOS_SIGNATURE)
-    {
-        LOG(Warning, "Provided file is not a valid executable.");
-        return true;
-    }
-
-    // Read the MSDOS header and skip over it
-    stream.seekg(0);
-
-    MSDOSHeader msdosHeader;
-    stream.read((char*)&msdosHeader, sizeof(MSDOSHeader));
-
-    // Read PE signature
-    stream.seekg(msdosHeader.lfanew);
-
-    uint32 peSignature;
-    stream.read((char*)&peSignature, sizeof(peSignature));
-
-    if (peSignature != PE_SIGNATURE)
-    {
-        LOG(Warning, "Provided file is not in PE format.");
-        return true;
-    }
-
-    // Read COFF header
-    COFFHeader coffHeader;
-    stream.read((char*)&coffHeader, sizeof(COFFHeader));
-
-    // .exe files always have an optional header
-    if (coffHeader.sizeOptHeader == 0)
-    {
-        LOG(Warning, "Provided file is not a valid executable.");
-        return true;
-    }
-
-    uint32 numSectionHeaders = coffHeader.numSections;
-
-    // Read optional header
-    auto optionalHeaderPos = stream.tellg();
-
-    uint16 optionalHeaderSignature;
-    stream.read((char*)&optionalHeaderSignature, sizeof(optionalHeaderSignature));
-
-    PEDataDirectory* dataDirectory = nullptr;
-    stream.seekg(optionalHeaderPos);
-    if (optionalHeaderSignature == PE_32BIT_SIGNATURE)
-    {
-        PEOptionalHeader32 optionalHeader;
-        stream.read((char*)&optionalHeader, sizeof(optionalHeader));
-
-        dataDirectory = optionalHeader.dataDirectory + PE_IMAGE_DIRECTORY_ENTRY_RESOURCE;
-    }
-    else if (optionalHeaderSignature == PE_64BIT_SIGNATURE)
-    {
-        PEOptionalHeader64 optionalHeader;
-        stream.read((char*)&optionalHeader, sizeof(optionalHeader));
-
-        dataDirectory = optionalHeader.dataDirectory + PE_IMAGE_DIRECTORY_ENTRY_RESOURCE;
-    }
-    else
-    {
-        LOG(Warning, "Unrecognized PE format.");
-        return true;
-    }
-
-    // Read section headers
-    auto sectionHeaderPos = optionalHeaderPos + (std::ifstream::pos_type)coffHeader.sizeOptHeader;
-    stream.seekg(sectionHeaderPos);
-
-    Array<PESectionHeader> sectionHeaders;
-    sectionHeaders.Resize(numSectionHeaders);
-    stream.read((char*)sectionHeaders.Get(), sizeof(PESectionHeader) * numSectionHeaders);
-
-    // Look for .rsrc section header
-    for (uint32 i = 0; i < numSectionHeaders; i++)
-    {
-        if (sectionHeaders[i].flags & PE_SECTION_UNINITIALIZED_DATA)
-            continue;
-
-        if (strcmp(sectionHeaders[i].name, ".rsrc") == 0)
-        {
-            uint32 imageSize = sectionHeaders[i].physicalSize;
-            Array<uint8> imageData;
-            imageData.Resize(imageSize);
-
-            stream.seekg(sectionHeaders[i].physicalAddress);
-            stream.read((char*)imageData.Get(), imageSize);
-
-            uint32 resourceDirOffset = dataDirectory->virtualAddress - sectionHeaders[i].relativeVirtualAddress;
-            PEImageResourceDirectory* resourceDirectory = (PEImageResourceDirectory*)&imageData.Get()[resourceDirOffset];
-
-            SetIconData(resourceDirectory, resourceDirectory, imageData.Get(), sectionHeaders[i].relativeVirtualAddress, iconRGBA8);
-            stream.seekp(sectionHeaders[i].physicalAddress);
-            stream.write((char*)imageData.Get(), imageSize);
-        }
-    }
-
-    stream.close();
-
-    return false;
-}
 
 String EditorUtilities::GetOutputName()
 {
@@ -524,8 +31,6 @@
     return outputName;
 }
 
-=======
->>>>>>> e12446e9
 bool EditorUtilities::FormatAppPackageName(String& packageName)
 {
     const auto gameSettings = GameSettings::Get();
