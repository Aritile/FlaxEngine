--- conflicted
+++ resolved
@@ -116,11 +116,7 @@
                 for (String& version : versions)
                 {
                     version = String(StringUtils::GetFileName(version));
-<<<<<<< HEAD
                     if (!version.StartsWith(TEXT("8."))) // Check for major part of 8.0
-=======
-                    if (!version.StartsWith(TEXT("7.")) && !version.StartsWith(TEXT("8."))) // .NET 7 or .NET 8
->>>>>>> 4e34524a
                         version.Clear();
                 }
                 Sorting::QuickSort(versions);
