// Copyright (c) 2012-2023 Wojciech Figat. All rights reserved.

using System;
using System.Collections.Generic;
using FlaxEditor.Content.GUI;
using FlaxEditor.GUI.Drag;
using FlaxEngine;
using FlaxEngine.Assertions;
using FlaxEngine.GUI;

namespace FlaxEditor.Content
{
    /// <summary>
    /// Content item types.
    /// </summary>
    [HideInEditor]
    public enum ContentItemType
    {
        /// <summary>
        /// The binary or text asset.
        /// </summary>
        Asset,

        /// <summary>
        /// The directory.
        /// </summary>
        Folder,

        /// <summary>
        /// The script file.
        /// </summary>
        Script,

        /// <summary>
        /// The scene file.
        /// </summary>
        Scene,

        /// <summary>
        /// The other type.
        /// </summary>
        Other,
    }

    /// <summary>
    /// Content item filter types used for searching.
    /// </summary>
    [HideInEditor]
    public enum ContentItemSearchFilter
    {
        /// <summary>
        /// The model.
        /// </summary>
        Model,

        /// <summary>
        /// The skinned model.
        /// </summary>
        SkinnedModel,

        /// <summary>
        /// The material.
        /// </summary>
        Material,

        /// <summary>
        /// The texture.
        /// </summary>
        Texture,

        /// <summary>
        /// The scene.
        /// </summary>
        Scene,

        /// <summary>
        /// The prefab.
        /// </summary>
        Prefab,

        /// <summary>
        /// The script.
        /// </summary>
        Script,

        /// <summary>
        /// The audio.
        /// </summary>
        Audio,

        /// <summary>
        /// The animation.
        /// </summary>
        Animation,

        /// <summary>
        /// The json.
        /// </summary>
        Json,

        /// <summary>
        /// The particles.
        /// </summary>
        Particles,

        /// <summary>
        /// The shader source files.
        /// </summary>
        Shader,

        /// <summary>
        /// The other.
        /// </summary>
        Other,
    }

    /// <summary>
    /// Interface for objects that can reference the content items in order to receive events from them.
    /// </summary>
    [HideInEditor]
    public interface IContentItemOwner
    {
        /// <summary>
        /// Called when referenced item gets deleted (asset unloaded, file deleted, etc.).
        /// Item should not be used after that.
        /// </summary>
        /// <param name="item">The item.</param>
        void OnItemDeleted(ContentItem item);

        /// <summary>
        /// Called when referenced item gets renamed (filename change, path change, etc.)
        /// </summary>
        /// <param name="item">The item.</param>
        void OnItemRenamed(ContentItem item);

        /// <summary>
        /// Called when item gets reimported or reloaded.
        /// </summary>
        /// <param name="item">The item.</param>
        void OnItemReimported(ContentItem item);

        /// <summary>
        /// Called when referenced item gets disposed (editor closing, database internal changes, etc.).
        /// Item should not be used after that.
        /// </summary>
        /// <param name="item">The item.</param>
        void OnItemDispose(ContentItem item);
    }

    /// <summary>
    /// Base class for all content items.
    /// Item parent GUI control is always <see cref="ContentView"/> or null if not in a view.
    /// </summary>
    /// <seealso cref="FlaxEngine.GUI.Control" />
    [HideInEditor]
    public abstract class ContentItem : Control
    {
        /// <summary>
        /// The default margin size.
        /// </summary>
        public const int DefaultMarginSize = 4;

        /// <summary>
        /// The default text height.
        /// </summary>
        public const int DefaultTextHeight = 42;

        /// <summary>
        /// The default thumbnail size.
        /// </summary>
        public const int DefaultThumbnailSize = PreviewsCache.AssetIconSize;

        /// <summary>
        /// The default width.
        /// </summary>
        public const int DefaultWidth = (DefaultThumbnailSize + 2 * DefaultMarginSize);

        /// <summary>
        /// The default height.
        /// </summary>
        public const int DefaultHeight = (DefaultThumbnailSize + 2 * DefaultMarginSize + DefaultTextHeight);

        private ContentFolder _parentFolder;

        private bool _isMouseDown;
        private Float2 _mouseDownStartPos;
        private readonly List<IContentItemOwner> _references = new List<IContentItemOwner>(4);

        private SpriteHandle _thumbnail;
        private SpriteHandle _shadowIcon;

        /// <summary>
        /// Gets the type of the item.
        /// </summary>
        public abstract ContentItemType ItemType { get; }

        /// <summary>
        /// Gets the type of the item searching filter to use.
        /// </summary>
        public abstract ContentItemSearchFilter SearchFilter { get; }

        /// <summary>
        /// Gets a value indicating whether this instance is asset.
        /// </summary>
        public bool IsAsset => ItemType == ContentItemType.Asset;

        /// <summary>
        /// Gets a value indicating whether this instance is folder.
        /// </summary>
        public bool IsFolder => ItemType == ContentItemType.Folder;

        /// <summary>
        /// Gets a value indicating whether this instance can have children.
        /// </summary>
        public bool CanHaveChildren => ItemType == ContentItemType.Folder;

        /// <summary>
        /// Determines whether this item can be renamed.
        /// </summary>
        public virtual bool CanRename => true;

        /// <summary>
        /// Gets a value indicating whether this item can be dragged and dropped.
        /// </summary>
        public virtual bool CanDrag => Root != null;

        /// <summary>
        /// Gets a value indicating whether this <see cref="ContentItem"/> exists on drive.
        /// </summary>
        public virtual bool Exists => System.IO.File.Exists(Path);

        /// <summary>
        /// Gets the parent folder.
        /// </summary>
        public ContentFolder ParentFolder
        {
            get => _parentFolder;
            set
            {
                if (_parentFolder == value)
                    return;

                // Remove from old
                _parentFolder?.Children.Remove(this);

                // Link
                _parentFolder = value;

                // Add to new
                _parentFolder?.Children.Add(this);

                OnParentFolderChanged();
            }
        }

        /// <summary>
        /// Gets the path to the item.
        /// </summary>
        public string Path { get; private set; }

        /// <summary>
        /// Gets the item file name (filename with extension).
        /// </summary>
        public string FileName { get; internal set; }

        /// <summary>
        /// Gets the item short name (filename without extension).
        /// </summary>
        public string ShortName { get; internal set; }

        /// <summary>
        /// Gets the asset name relative to the project root folder (without asset file extension)
        /// </summary>
        public string NamePath => FlaxEditor.Utilities.Utils.GetAssetNamePath(Path);

        /// <summary>
        /// Gets the content item type description (for UI).
        /// </summary>
        public abstract string TypeDescription { get; }

        /// <summary>
        /// Gets the default name of the content item thumbnail. Returns null if not used.
        /// </summary>
        public virtual SpriteHandle DefaultThumbnail => SpriteHandle.Invalid;

        /// <summary>
        /// Gets a value indicating whether this item has default thumbnail.
        /// </summary>
        public bool HasDefaultThumbnail => DefaultThumbnail.IsValid;

        /// <summary>
        /// Gets or sets the item thumbnail. Warning, thumbnail may not be available if item has no references (<see cref="ReferencesCount"/>).
        /// </summary>
        public SpriteHandle Thumbnail
        {
            get => _thumbnail;
            set => _thumbnail = value;
        }

        /// <summary>
        /// True if force show file extension.
        /// </summary>
        public bool ShowFileExtension;

        /// <summary>
        /// Initializes a new instance of the <see cref="ContentItem"/> class.
        /// </summary>
        /// <param name="path">The path to the item.</param>
        protected ContentItem(string path)
        : base(0, 0, DefaultWidth, DefaultHeight)
        {
            // Set path
            Path = path;
            FileName = System.IO.Path.GetFileName(path);
            ShortName = System.IO.Path.GetFileNameWithoutExtension(path);
        }

        /// <summary>
        /// Updates the item path. Use with caution or even don't use it. It's dangerous.
        /// </summary>
        /// <param name="value">The new path.</param>
        internal virtual void UpdatePath(string value)
        {
            Assert.AreNotEqual(Path, value);

            // Set path
            Path = StringUtils.NormalizePath(value);
            FileName = System.IO.Path.GetFileName(value);
            ShortName = System.IO.Path.GetFileNameWithoutExtension(value);

            // Fire event
            OnPathChanged();
            for (int i = 0; i < _references.Count; i++)
            {
                _references[i].OnItemRenamed(this);
            }
        }

        /// <summary>
        /// Refreshes the item thumbnail.
        /// </summary>
        public virtual void RefreshThumbnail()
        {
            // Skip if item has default thumbnail
            if (HasDefaultThumbnail)
                return;

            var thumbnails = Editor.Instance.Thumbnails;

            // Delete old thumbnail and remove it from the cache
            thumbnails.DeletePreview(this);

            // Request new one (if need to)
            if (_references.Count > 0)
            {
                thumbnails.RequestPreview(this);
            }
        }

        /// <summary>
        /// Updates the tooltip text text.
        /// </summary>
        public virtual void UpdateTooltipText()
        {
<<<<<<< HEAD
            TooltipText = "Path: " + Path;
=======
            var sb = new StringBuilder();
            OnBuildTooltipText(sb);
            if (sb.Length != 0 && sb[sb.Length - 1] == '\n')
            {
                // Remove new-line from end
                int sub = 1;
                if (sb.Length != 1 && sb[sb.Length - 2] == '\r')
                    sub = 2;
                sb.Length -= sub;
            }
            TooltipText = sb.ToString();
        }

        /// <summary>
        /// Called when building tooltip text.
        /// </summary>
        /// <param name="sb">The output string builder.</param>
        protected virtual void OnBuildTooltipText(StringBuilder sb)
        {
            sb.Append("Type: ").Append(TypeDescription).AppendLine();
            sb.Append("Size: ").Append(Utilities.Utils.FormatBytesCount((int)new FileInfo(Path).Length)).AppendLine();
            sb.Append("Path: ").Append(Utilities.Utils.GetAssetNamePathWithExt(Path)).AppendLine();
>>>>>>> 0c2c643e
        }

        /// <summary>
        /// Tries to find the item at the specified path.
        /// </summary>
        /// <param name="path">The path.</param>
        /// <returns>Found item or null if missing.</returns>
        public virtual ContentItem Find(string path)
        {
            return Path == path ? this : null;
        }

        /// <summary>
        /// Tries to find a specified item in the assets tree.
        /// </summary>
        /// <param name="item">The item.</param>
        /// <returns>True if has been found, otherwise false.</returns>
        public virtual bool Find(ContentItem item)
        {
            return this == item;
        }

        /// <summary>
        /// Tries to find the item with the specified id.
        /// </summary>
        /// <param name="id">The id.</param>
        /// <returns>Found item or null if missing.</returns>
        public virtual ContentItem Find(Guid id)
        {
            return null;
        }

        /// <summary>
        /// Tries to find script with the given name.
        /// </summary>
        /// <param name="scriptName">Name of the script.</param>
        /// <returns>Found script or null if missing.</returns>
        public virtual ScriptItem FindScriptWitScriptName(string scriptName)
        {
            return null;
        }

        /// <summary>
        /// Gets a value indicating whether draw item shadow.
        /// </summary>
        protected virtual bool DrawShadow => false;

        /// <summary>
        /// Gets the local space rectangle for element name text area.
        /// </summary>
        public Rectangle TextRectangle
        {
            get
            {
                var view = Parent as ContentView;
                var size = Size;
                switch (view?.ViewType ?? ContentViewType.Tiles)
                {
                case ContentViewType.Tiles:
                {
                    var textHeight = DefaultTextHeight * size.X / DefaultWidth;
                    return new Rectangle(0, size.Y - textHeight, size.X, textHeight);
                }
                case ContentViewType.List:
                {
                    var thumbnailSize = size.Y - 2 * DefaultMarginSize;
                    var textHeight = Mathf.Min(size.Y, 24.0f);
                    return new Rectangle(thumbnailSize + DefaultMarginSize * 2, (size.Y - textHeight) * 0.5f, size.X - textHeight - DefaultMarginSize * 3.0f, textHeight);
                }
                default: throw new ArgumentOutOfRangeException();
                }
            }
        }

        /// <summary>
        /// Draws the item thumbnail.
        /// </summary>
        /// <param name="rectangle">The thumbnail rectangle.</param>
        public void DrawThumbnail(ref Rectangle rectangle)
        {
            // Draw shadow
            if (DrawShadow)
            {
                const float thumbnailInShadowSize = 50.0f;
                var shadowRect = rectangle.MakeExpanded((DefaultThumbnailSize - thumbnailInShadowSize) * rectangle.Width / DefaultThumbnailSize * 1.3f);
                if (!_shadowIcon.IsValid)
                    _shadowIcon = Editor.Instance.Icons.AssetShadow128;
                Render2D.DrawSprite(_shadowIcon, shadowRect);
            }

            // Draw thumbnail
            if (_thumbnail.IsValid)
                Render2D.DrawSprite(_thumbnail, rectangle);
            else
                Render2D.FillRectangle(rectangle, Color.Black);
        }

        /// <summary>
        /// Gets the amount of references to that item.
        /// </summary>
        public int ReferencesCount => _references.Count;

        /// <summary>
        /// Adds the reference to the item.
        /// </summary>
        /// <param name="obj">The object.</param>
        public void AddReference(IContentItemOwner obj)
        {
            Assert.IsNotNull(obj);
            Assert.IsFalse(_references.Contains(obj));

            _references.Add(obj);

            // Check if need to generate preview
            if (_references.Count == 1 && !_thumbnail.IsValid)
            {
                RequestThumbnail();
            }
        }

        /// <summary>
        /// Removes the reference from the item.
        /// </summary>
        /// <param name="obj">The object.</param>
        public void RemoveReference(IContentItemOwner obj)
        {
            if (_references.Remove(obj))
            {
                // Check if need to release the preview
                if (_references.Count == 0 && _thumbnail.IsValid)
                {
                    ReleaseThumbnail();
                }
            }
        }

        /// <summary>
        /// Called when context menu is being prepared to show. Can be used to add custom options.
        /// </summary>
        /// <param name="menu">The menu.</param>
        public virtual void OnContextMenu(FlaxEditor.GUI.ContextMenu.ContextMenu menu)
        {
        }

        /// <summary>
        /// Called when item gets renamed or location gets changed (path modification).
        /// </summary>
        public virtual void OnPathChanged()
        {
        }

        /// <summary>
        /// Called when content item gets removed (by the user or externally).
        /// </summary>
        public virtual void OnDelete()
        {
            // Fire event
            while (_references.Count > 0)
            {
                var reference = _references[0];
                reference.OnItemDeleted(this);
                RemoveReference(reference);
            }

            // Release thumbnail
            if (_thumbnail.IsValid)
            {
                ReleaseThumbnail();
            }
        }

        /// <summary>
        /// Called when item parent folder gets changed.
        /// </summary>
        protected virtual void OnParentFolderChanged()
        {
        }

        /// <summary>
        /// Requests the thumbnail.
        /// </summary>
        protected void RequestThumbnail()
        {
            Editor.Instance.Thumbnails.RequestPreview(this);
        }

        /// <summary>
        /// Releases the thumbnail.
        /// </summary>
        protected void ReleaseThumbnail()
        {
            // Simply unlink sprite
            _thumbnail = SpriteHandle.Invalid;
        }

        /// <summary>
        /// Called when item gets reimported or reloaded.
        /// </summary>
        protected virtual void OnReimport()
        {
            for (int i = 0; i < _references.Count; i++)
                _references[i].OnItemReimported(this);
            RefreshThumbnail();
        }

        /// <summary>
        /// Does the drag and drop operation with this asset.
        /// </summary>
        protected virtual void DoDrag()
        {
            if (!CanDrag)
                return;

            DragData data;

            // Check if is selected
            if (Parent is ContentView view && view.IsSelected(this))
            {
                // Drag selected item
                data = DragItems.GetDragData(view.Selection);
            }
            else
            {
                // Drag single item
                data = DragItems.GetDragData(this);
            }

            // Start drag operation
            DoDragDrop(data);
        }

        /// <inheritdoc />
        protected override bool ShowTooltip => true;

        /// <inheritdoc />
        public override bool OnShowTooltip(out string text, out Float2 location, out Rectangle area)
        {
            UpdateTooltipText();
            var result = base.OnShowTooltip(out text, out _, out area);
            location = Size * new Float2(0.9f, 0.5f);
            return result;
        }

        /// <inheritdoc />
        public override void NavigationFocus()
        {
            base.NavigationFocus();

            if (IsFocused)
                (Parent as ContentView)?.Select(this);
        }

        /// <inheritdoc />
        public override void Draw()
        {
            // Cache data
            var size = Size;
            var style = Style.Current;
            var view = Parent as ContentView;
            var isSelected = view.IsSelected(this);
            var clientRect = new Rectangle(Float2.Zero, size);
            var textRect = TextRectangle;
            Rectangle thumbnailRect;
            TextAlignment nameAlignment;
            switch (view.ViewType)
            {
            case ContentViewType.Tiles:
            {
                var thumbnailSize = size.X - 2 * DefaultMarginSize;
                thumbnailRect = new Rectangle(DefaultMarginSize, DefaultMarginSize, thumbnailSize, thumbnailSize);
                nameAlignment = TextAlignment.Center;
                break;
            }
            case ContentViewType.List:
            {
                var thumbnailSize = size.Y - 2 * DefaultMarginSize;
                thumbnailRect = new Rectangle(DefaultMarginSize, DefaultMarginSize, thumbnailSize, thumbnailSize);
                nameAlignment = TextAlignment.Near;
                break;
            }
            default: throw new ArgumentOutOfRangeException();
            }

            // Draw background
            if (isSelected)
                Render2D.FillRectangle(clientRect, Parent.ContainsFocus ? style.BackgroundSelected : style.LightBackground);
            else if (IsMouseOver)
                Render2D.FillRectangle(clientRect, style.BackgroundHighlighted);

            // Draw preview
            DrawThumbnail(ref thumbnailRect);

            // Draw short name
            Render2D.PushClip(ref textRect);
            Render2D.DrawText(style.FontMedium, ShowFileExtension || view.ShowFileExtensions ? FileName : ShortName, textRect, style.Foreground, nameAlignment, TextAlignment.Center, TextWrapping.WrapWords, 0.75f, 0.95f);
            Render2D.PopClip();
        }

        /// <inheritdoc />
        public override bool OnMouseDown(Float2 location, MouseButton button)
        {
            Focus();

            if (button == MouseButton.Left)
            {
                // Cache data
                _isMouseDown = true;
                _mouseDownStartPos = location;
            }

            return true;
        }

        /// <inheritdoc />
        public override bool OnMouseUp(Float2 location, MouseButton button)
        {
            if (button == MouseButton.Left && _isMouseDown)
            {
                // Clear flag
                _isMouseDown = false;

                // Fire event
                (Parent as ContentView).OnItemClick(this);
            }

            return base.OnMouseUp(location, button);
        }

        /// <inheritdoc />
        public override bool OnMouseDoubleClick(Float2 location, MouseButton button)
        {
            Focus();
            
            // Open
            (Parent as ContentView).OnItemDoubleClick(this);

            return true;
        }

        /// <inheritdoc />
        public override void OnMouseMove(Float2 location)
        {
            // Check if start drag and drop
            if (_isMouseDown && Float2.Distance(_mouseDownStartPos, location) > 10.0f)
            {
                // Clear flag
                _isMouseDown = false;

                // Start drag drop
                DoDrag();
            }
        }

        /// <inheritdoc />
        public override void OnMouseLeave()
        {
            // Check if start drag and drop
            if (_isMouseDown)
            {
                // Clear flag
                _isMouseDown = false;

                // Start drag drop
                DoDrag();
            }

            base.OnMouseLeave();
        }

        /// <inheritdoc />
        public override void OnSubmit()
        {
            // Open
            (Parent as ContentView).OnItemDoubleClick(this);

            base.OnSubmit();
        }

        /// <inheritdoc />
        public override int Compare(Control other)
        {
            if (other is ContentItem otherItem)
            {
                if (otherItem.IsFolder)
                    return 1;
                return string.Compare(ShortName, otherItem.ShortName, StringComparison.InvariantCulture);
            }

            return base.Compare(other);
        }

        /// <inheritdoc />
        public override void OnDestroy()
        {
            // Fire event
            while (_references.Count > 0)
            {
                var reference = _references[0];
                reference.OnItemDispose(this);
                RemoveReference(reference);
            }

            // Release thumbnail
            if (_thumbnail.IsValid)
            {
                ReleaseThumbnail();
            }

            base.OnDestroy();
        }

        /// <inheritdoc />
        public override string ToString()
        {
            return Path;
        }
    }
}<|MERGE_RESOLUTION|>--- conflicted
+++ resolved
@@ -362,9 +362,6 @@
         /// </summary>
         public virtual void UpdateTooltipText()
         {
-<<<<<<< HEAD
-            TooltipText = "Path: " + Path;
-=======
             var sb = new StringBuilder();
             OnBuildTooltipText(sb);
             if (sb.Length != 0 && sb[sb.Length - 1] == '\n')
@@ -387,7 +384,6 @@
             sb.Append("Type: ").Append(TypeDescription).AppendLine();
             sb.Append("Size: ").Append(Utilities.Utils.FormatBytesCount((int)new FileInfo(Path).Length)).AppendLine();
             sb.Append("Path: ").Append(Utilities.Utils.GetAssetNamePathWithExt(Path)).AppendLine();
->>>>>>> 0c2c643e
         }
 
         /// <summary>
