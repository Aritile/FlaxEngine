// Copyright (c) 2012-2023 Wojciech Figat. All rights reserved.

<<<<<<< HEAD
using System.Collections.Generic;
using FlaxEditor.CustomEditors.Editors;
using FlaxEditor.Scripting;
=======
using System;
using System.ComponentModel;
using System.Runtime.CompilerServices;
using System.Runtime.InteropServices;
>>>>>>> e3f004b8
using FlaxEngine;
using FlaxEngine.Tools;

namespace FlaxEngine.Tools
{
    partial class ModelTool
    {
        partial struct Options
        {
            private bool ShowGeometry => Type == ModelTool.ModelType.Model || Type == ModelTool.ModelType.SkinnedModel;
            private bool ShowModel => Type == ModelTool.ModelType.Model;
            private bool ShowSkinnedModel => Type == ModelTool.ModelType.SkinnedModel;
            private bool ShowAnimation => Type == ModelTool.ModelType.Animation;
            private bool ShowSmoothingNormalsAngle => ShowGeometry && CalculateNormals;
            private bool ShowSmoothingTangentsAngle => ShowGeometry && CalculateTangents;
            private bool ShowFramesRange => ShowAnimation && Duration == ModelTool.AnimationDuration.Custom;
        }
    }
}

namespace FlaxEditor.CustomEditors.Dedicated
{
    /// <summary>
    /// Custom editor for <see cref="FlaxEngine.Tools.ModelTool.Options"/>.
    /// </summary>
    [CustomEditor(typeof(FlaxEngine.Tools.ModelTool.Options)), DefaultEditor]
    public class ModelToolOptionsEditor : GenericEditor
    {
        /// <inheritdoc />
        protected override List<ItemInfo> GetItemsForType(ScriptType type)
        {
            // Show both fields and properties
            return GetItemsForType(type, true, true);
        }
    }
}

namespace FlaxEditor.Content.Import
{
    /// <summary>
    /// Proxy object to present model import settings in <see cref="ImportFilesDialog"/>.
    /// </summary>
    [HideInEditor]
    public class ModelImportSettings
    {
        /// <summary>
        /// The settings data.
        /// </summary>
<<<<<<< HEAD
        [EditorDisplay(null, EditorDisplayAttribute.InlineStyle)]
        public ModelTool.Options Settings = ModelTool.Options.Default;
=======
        [DefaultValue(typeof(Float3), "0,0,0")]
        [EditorOrder(520), EditorDisplay("Transform")]
        public Float3 Translation { get; set; } = Float3.Zero;

        /// <summary>
        /// If checked, the imported geometry will be shifted to the center of mass.
        /// </summary>
        [EditorOrder(530), DefaultValue(false), EditorDisplay("Transform")]
        public bool CenterGeometry { get; set; } = false;

        /// <summary>
        /// Imported animation duration mode. Can use the original value or overriden by settings.
        /// </summary>
        [EditorDisplay("Animation"), VisibleIf(nameof(ShowAnimation))]
        [EditorOrder(1000), DefaultValue(AnimationDuration.Imported)]
        public AnimationDuration Duration { get; set; } = AnimationDuration.Imported;

        /// <summary>
        /// Imported animation first frame index. Used only if Duration mode is set to Custom.
        /// </summary>
        [EditorDisplay("Animation"), VisibleIf(nameof(ShowFramesRange))]
        [EditorOrder(1010), DefaultValue(0.0f), Limit(0)]
        public float FramesRangeStart { get; set; } = 0;

        /// <summary>
        /// Imported animation last frame index. Used only if Duration mode is set to Custom.
        /// </summary>
        [EditorDisplay("Animation"), VisibleIf(nameof(ShowFramesRange))]
        [EditorOrder(1020), DefaultValue(0.0f), Limit(0)]
        public float FramesRangeEnd { get; set; } = 0;

        private bool ShowFramesRange => ShowAnimation && Duration == AnimationDuration.Custom;

        /// <summary>
        /// The imported animation default frame rate. Can specify the default frames per second amount for imported animation. If value is 0 then the original animation frame rate will be used.
        /// </summary>
        [EditorDisplay("Animation"), VisibleIf(nameof(ShowAnimation))]
        [EditorOrder(1025), DefaultValue(0.0f), Limit(0, 1000, 0.01f)]
        public float DefaultFrameRate { get; set; } = 0.0f;

        /// <summary>
        /// The imported animation sampling rate. If value is 0 then the original animation speed will be used.
        /// </summary>
        [EditorDisplay("Animation"), VisibleIf(nameof(ShowAnimation))]
        [EditorOrder(1030), DefaultValue(0.0f), Limit(0, 1000, 0.01f)]
        public float SamplingRate { get; set; } = 0.0f;

        /// <summary>
        /// The imported animation will have removed tracks with no keyframes or unspecified data.
        /// </summary>
        [EditorDisplay("Animation"), VisibleIf(nameof(ShowAnimation))]
        [EditorOrder(1040), DefaultValue(true)]
        public bool SkipEmptyCurves { get; set; } = true;

        /// <summary>
        /// The imported animation channels will be optimized to remove redundant keyframes.
        /// </summary>
        [EditorDisplay("Animation"), VisibleIf(nameof(ShowAnimation))]
        [EditorOrder(1050), DefaultValue(true)]
        public bool OptimizeKeyframes { get; set; } = true;

        /// <summary>
        /// If checked, the importer will import scale animation tracks (otherwise scale animation will be ignored).
        /// </summary>
        [EditorDisplay("Animation"), VisibleIf(nameof(ShowAnimation))]
        [EditorOrder(1055), DefaultValue(false)]
        public bool ImportScaleTracks { get; set; } = false;

        /// <summary>
        /// Enables root motion extraction support from this animation.
        /// </summary>
        [EditorDisplay("Animation"), VisibleIf(nameof(ShowAnimation))]
        [EditorOrder(1060), DefaultValue(false)]
        public bool EnableRootMotion { get; set; } = false;

        /// <summary>
        /// The custom node name to be used as a root motion source. If not specified the actual root node will be used.
        /// </summary>
        [EditorDisplay("Animation"), VisibleIf(nameof(ShowAnimation))]
        [EditorOrder(1070), DefaultValue(typeof(string), "")]
        public string RootNodeName { get; set; }

        /// <summary>
        /// If checked, the importer will generate a sequence of LODs based on the base LOD index.
        /// </summary>
        [EditorDisplay("Level Of Detail", "Generate LODs"), VisibleIf(nameof(ShowGeometry))]
        [EditorOrder(1100), DefaultValue(false)]
        public bool GenerateLODs { get; set; } = false;

        /// <summary>
        /// The index of the LOD from the source model data to use as a reference for following LODs generation.
        /// </summary>
        [EditorDisplay("Level Of Detail", "Base LOD"), VisibleIf(nameof(ShowGeometry))]
        [EditorOrder(1110), DefaultValue(0), Limit(0, Model.MaxLODs - 1)]
        public int BaseLOD { get; set; } = 0;

        /// <summary>
        /// The amount of LODs to include in the model (all remaining ones starting from Base LOD will be generated).
        /// </summary>
        [EditorDisplay("Level Of Detail", "LOD Count"), VisibleIf(nameof(ShowGeometry))]
        [EditorOrder(1120), DefaultValue(4), Limit(1, Model.MaxLODs)]
        public int LODCount { get; set; } = 4;

        /// <summary>
        /// The target amount of triangles for the generated LOD (based on the higher LOD). Normalized to range 0-1. For instance 0.4 cuts the triangle count to 40%.
        /// </summary>
        [EditorDisplay("Level Of Detail"), VisibleIf(nameof(ShowGeometry))]
        [EditorOrder(1130), DefaultValue(0.5f), Limit(0, 1, 0.001f)]
        public float TriangleReduction { get; set; } = 0.5f;

        /// <summary>
        /// If checked, the importer will create materials for model meshes as specified in the file.
        /// </summary>
        [EditorDisplay("Materials"), VisibleIf(nameof(ShowGeometry))]
        [EditorOrder(400), DefaultValue(true)]
        public bool ImportMaterials { get; set; } = true;

        /// <summary>
        /// If checked, materials will be imported as instances of a base material.
        /// </summary>
        [EditorDisplay("Materials"), VisibleIf(nameof(ImportMaterials))]
        [EditorOrder(405), DefaultValue(false)]
        public bool ImportMaterialsAsInstances = false;

        /// <summary>
        /// The material to import the model's materials as an instance of.
        /// </summary>
        [EditorDisplay("Materials"), VisibleIf(nameof(ImportMaterialsAsInstances))]
        [EditorOrder(406)]
        public Material InstanceToImportAs = null; // TODO: only show if BOTH ImportMaterials and ImportMaterialsAsInstances are true.

        /// <summary>
        /// If checked, the importer will import texture files used by the model and any embedded texture resources.
        /// </summary>
        [EditorDisplay("Materials"), VisibleIf(nameof(ShowGeometry))]
        [EditorOrder(410), DefaultValue(true)]
        public bool ImportTextures { get; set; } = true;

        /// <summary>
        /// If checked, the importer will try to restore the model material slots.
        /// </summary>
        [EditorDisplay("Materials", "Restore Materials On Reimport"), VisibleIf(nameof(ShowGeometry))]
        [EditorOrder(420), DefaultValue(true)]
        public bool RestoreMaterialsOnReimport { get; set; } = true;

        /// <summary>
        /// If checked, enables generation of Signed Distance Field (SDF).
        /// </summary>
        [EditorDisplay("SDF"), VisibleIf(nameof(ShowModel))]
        [EditorOrder(1500), DefaultValue(false)]
        public bool GenerateSDF { get; set; } = false;

        /// <summary>
        /// Resolution scale for generated Signed Distance Field (SDF) texture. Higher values improve accuracy but increase memory usage and reduce performance.
        /// </summary>
        [EditorDisplay("SDF"), VisibleIf(nameof(ShowModel))]
        [EditorOrder(1510), DefaultValue(1.0f), Limit(0.0001f, 100.0f)]
        public float SDFResolution { get; set; } = 1.0f;

        /// <summary>
        /// If checked, the imported mesh/animations are splitted into separate assets. Used if ObjectIndex is set to -1.
        /// </summary>
        [EditorOrder(2000), DefaultValue(false), EditorDisplay("Splitting")]
        public bool SplitObjects { get; set; } = false;

        /// <summary>
        /// The zero-based index for the mesh/animation clip to import. If the source file has more than one mesh/animation it can be used to pick a desire object. Default -1 imports all objects.
        /// </summary>
        [EditorOrder(2010), DefaultValue(-1), EditorDisplay("Splitting")]
        public int ObjectIndex { get; set; } = -1;

        private bool ShowGeometry => Type == ModelType.Model || Type == ModelType.SkinnedModel;
        private bool ShowModel => Type == ModelType.Model;
        private bool ShowSkinnedModel => Type == ModelType.SkinnedModel;
        private bool ShowAnimation => Type == ModelType.Animation;

        [StructLayout(LayoutKind.Sequential)]
        internal struct InternalOptions
        {
            public ModelType Type;

            // Geometry
            public byte CalculateNormals;
            public float SmoothingNormalsAngle;
            public byte FlipNormals;
            public float SmoothingTangentsAngle;
            public byte CalculateTangents;
            public byte OptimizeMeshes;
            public byte MergeMeshes;
            public byte ImportLODs;
            public byte ImportVertexColors;
            public byte ImportBlendShapes;
            public ModelLightmapUVsSource LightmapUVsSource;
            public string CollisionMeshesPrefix;

            // Transform
            public float Scale;
            public Quaternion Rotation;
            public Float3 Translation;
            public byte CenterGeometry;

            // Animation
            public AnimationDuration Duration;
            public float FramesRangeStart;
            public float FramesRangeEnd;
            public float DefaultFrameRate;
            public float SamplingRate;
            public byte SkipEmptyCurves;
            public byte OptimizeKeyframes;
            public byte ImportScaleTracks;
            public byte EnableRootMotion;
            public string RootNodeName;

            // Level Of Detail
            public byte GenerateLODs;
            public int BaseLOD;
            public int LODCount;
            public float TriangleReduction;

            // Misc
            public byte ImportMaterials;
            public byte ImportMaterialsAsInstances;
            public Guid InstanceToImportAs;
            public byte ImportTextures;
            public byte RestoreMaterialsOnReimport;

            // SDF
            public byte GenerateSDF;
            public float SDFResolution;

            // Splitting
            public byte SplitObjects;
            public int ObjectIndex;
        }

        internal void ToInternal(out InternalOptions options)
        {
            Guid instanceToImportAsGuid = Guid.Empty;
            if (InstanceToImportAs != null)
            {
                instanceToImportAsGuid = InstanceToImportAs.ID;
            }

            options = new InternalOptions
            {
                Type = Type,
                CalculateNormals = (byte)(CalculateNormals ? 1 : 0),
                SmoothingNormalsAngle = SmoothingNormalsAngle,
                FlipNormals = (byte)(FlipNormals ? 1 : 0),
                SmoothingTangentsAngle = SmoothingTangentsAngle,
                CalculateTangents = (byte)(CalculateTangents ? 1 : 0),
                OptimizeMeshes = (byte)(OptimizeMeshes ? 1 : 0),
                MergeMeshes = (byte)(MergeMeshes ? 1 : 0),
                ImportLODs = (byte)(ImportLODs ? 1 : 0),
                ImportVertexColors = (byte)(ImportVertexColors ? 1 : 0),
                ImportBlendShapes = (byte)(ImportBlendShapes ? 1 : 0),
                LightmapUVsSource = LightmapUVsSource,
                CollisionMeshesPrefix = CollisionMeshesPrefix,
                Scale = Scale,
                Rotation = Rotation,
                Translation = Translation,
                CenterGeometry = (byte)(CenterGeometry ? 1 : 0),
                Duration = Duration,
                FramesRangeStart = FramesRangeStart,
                FramesRangeEnd = FramesRangeEnd,
                DefaultFrameRate = DefaultFrameRate,
                SamplingRate = SamplingRate,
                SkipEmptyCurves = (byte)(SkipEmptyCurves ? 1 : 0),
                OptimizeKeyframes = (byte)(OptimizeKeyframes ? 1 : 0),
                ImportScaleTracks = (byte)(ImportScaleTracks ? 1 : 0),
                EnableRootMotion = (byte)(EnableRootMotion ? 1 : 0),
                RootNodeName = RootNodeName,
                GenerateLODs = (byte)(GenerateLODs ? 1 : 0),
                BaseLOD = BaseLOD,
                LODCount = LODCount,
                TriangleReduction = TriangleReduction,
                ImportMaterials = (byte)(ImportMaterials ? 1 : 0),
                ImportMaterialsAsInstances = (byte)(ImportMaterialsAsInstances ? 1 : 0),
                InstanceToImportAs = instanceToImportAsGuid,
                ImportTextures = (byte)(ImportTextures ? 1 : 0),
                RestoreMaterialsOnReimport = (byte)(RestoreMaterialsOnReimport ? 1 : 0),
                GenerateSDF = (byte)(GenerateSDF ? 1 : 0),
                SDFResolution = SDFResolution,
                SplitObjects = (byte)(SplitObjects ? 1 : 0),
                ObjectIndex = ObjectIndex,
            };
        }

        internal void FromInternal(ref InternalOptions options)
        {
            Material instanceToImportAsMat = null;
            if (options.InstanceToImportAs != Guid.Empty)
            {
                AssetInfo assetInfo;
                if (FlaxEngine.Content.GetAssetInfo(options.InstanceToImportAs, out assetInfo))
                {
                    instanceToImportAsMat = FlaxEngine.Content.Load<Material>(options.InstanceToImportAs);
                }
            }

            Type = options.Type;
            CalculateNormals = options.CalculateNormals != 0;
            SmoothingNormalsAngle = options.SmoothingNormalsAngle;
            FlipNormals = options.FlipNormals != 0;
            SmoothingTangentsAngle = options.SmoothingTangentsAngle;
            CalculateTangents = options.CalculateTangents != 0;
            OptimizeMeshes = options.OptimizeMeshes != 0;
            MergeMeshes = options.MergeMeshes != 0;
            ImportLODs = options.ImportLODs != 0;
            ImportVertexColors = options.ImportVertexColors != 0;
            ImportBlendShapes = options.ImportBlendShapes != 0;
            LightmapUVsSource = options.LightmapUVsSource;
            CollisionMeshesPrefix = options.CollisionMeshesPrefix;
            Scale = options.Scale;
            Rotation = options.Rotation;
            Translation = options.Translation;
            CenterGeometry = options.CenterGeometry != 0;
            FramesRangeStart = options.FramesRangeStart;
            FramesRangeEnd = options.FramesRangeEnd;
            DefaultFrameRate = options.DefaultFrameRate;
            SamplingRate = options.SamplingRate;
            SkipEmptyCurves = options.SkipEmptyCurves != 0;
            OptimizeKeyframes = options.OptimizeKeyframes != 0;
            ImportScaleTracks = options.ImportScaleTracks != 0;
            EnableRootMotion = options.EnableRootMotion != 0;
            RootNodeName = options.RootNodeName;
            GenerateLODs = options.GenerateLODs != 0;
            BaseLOD = options.BaseLOD;
            LODCount = options.LODCount;
            TriangleReduction = options.TriangleReduction;
            ImportMaterials = options.ImportMaterials != 0;
            ImportMaterialsAsInstances = options.ImportMaterialsAsInstances != 0;
            InstanceToImportAs = instanceToImportAsMat;
            ImportTextures = options.ImportTextures != 0;
            RestoreMaterialsOnReimport = options.RestoreMaterialsOnReimport != 0;
            GenerateSDF = options.GenerateSDF != 0;
            SDFResolution = options.SDFResolution;
            SplitObjects = options.SplitObjects != 0;
            ObjectIndex = options.ObjectIndex;
        }

        /// <summary>
        /// Tries the restore the asset import options from the target resource file. Applies the project default options too.
        /// </summary>
        /// <param name="options">The options.</param>
        /// <param name="assetPath">The asset path.</param>
        /// <returns>True settings has been restored, otherwise false.</returns>
        public static void TryRestore(ref ModelImportSettings options, string assetPath)
        {
            ModelImportEntry.Internal_GetModelImportOptions(assetPath, out var internalOptions);
            options.FromInternal(ref internalOptions);
        }
>>>>>>> e3f004b8
    }

    /// <summary>
    /// Model asset import entry.
    /// </summary>
    /// <seealso cref="AssetImportEntry" />
    public class ModelImportEntry : AssetImportEntry
    {
        private ModelImportSettings _settings = new();

        /// <summary>
        /// Initializes a new instance of the <see cref="ModelImportEntry"/> class.
        /// </summary>
        /// <param name="request">The import request.</param>
        public ModelImportEntry(ref Request request)
        : base(ref request)
        {
            // Try to restore target asset model import options (useful for fast reimport)
            Editor.TryRestoreImportOptions(ref _settings.Settings, ResultUrl);
        }

        /// <inheritdoc />
        public override object Settings => _settings;

        /// <inheritdoc />
        public override bool TryOverrideSettings(object settings)
        {
            if (settings is ModelImportSettings s)
            {
                _settings.Settings = s.Settings;
                return true;
            }
            if (settings is ModelTool.Options o)
            {
                _settings.Settings = o;
                return true;
            }
            return false;
        }

        /// <inheritdoc />
        public override bool Import()
        {
            return Editor.Import(SourceUrl, ResultUrl, _settings.Settings);
        }
    }
}<|MERGE_RESOLUTION|>--- conflicted
+++ resolved
@@ -1,15 +1,9 @@
 // Copyright (c) 2012-2023 Wojciech Figat. All rights reserved.
 
-<<<<<<< HEAD
+using System;
 using System.Collections.Generic;
 using FlaxEditor.CustomEditors.Editors;
 using FlaxEditor.Scripting;
-=======
-using System;
-using System.ComponentModel;
-using System.Runtime.CompilerServices;
-using System.Runtime.InteropServices;
->>>>>>> e3f004b8
 using FlaxEngine;
 using FlaxEngine.Tools;
 
@@ -58,363 +52,8 @@
         /// <summary>
         /// The settings data.
         /// </summary>
-<<<<<<< HEAD
         [EditorDisplay(null, EditorDisplayAttribute.InlineStyle)]
         public ModelTool.Options Settings = ModelTool.Options.Default;
-=======
-        [DefaultValue(typeof(Float3), "0,0,0")]
-        [EditorOrder(520), EditorDisplay("Transform")]
-        public Float3 Translation { get; set; } = Float3.Zero;
-
-        /// <summary>
-        /// If checked, the imported geometry will be shifted to the center of mass.
-        /// </summary>
-        [EditorOrder(530), DefaultValue(false), EditorDisplay("Transform")]
-        public bool CenterGeometry { get; set; } = false;
-
-        /// <summary>
-        /// Imported animation duration mode. Can use the original value or overriden by settings.
-        /// </summary>
-        [EditorDisplay("Animation"), VisibleIf(nameof(ShowAnimation))]
-        [EditorOrder(1000), DefaultValue(AnimationDuration.Imported)]
-        public AnimationDuration Duration { get; set; } = AnimationDuration.Imported;
-
-        /// <summary>
-        /// Imported animation first frame index. Used only if Duration mode is set to Custom.
-        /// </summary>
-        [EditorDisplay("Animation"), VisibleIf(nameof(ShowFramesRange))]
-        [EditorOrder(1010), DefaultValue(0.0f), Limit(0)]
-        public float FramesRangeStart { get; set; } = 0;
-
-        /// <summary>
-        /// Imported animation last frame index. Used only if Duration mode is set to Custom.
-        /// </summary>
-        [EditorDisplay("Animation"), VisibleIf(nameof(ShowFramesRange))]
-        [EditorOrder(1020), DefaultValue(0.0f), Limit(0)]
-        public float FramesRangeEnd { get; set; } = 0;
-
-        private bool ShowFramesRange => ShowAnimation && Duration == AnimationDuration.Custom;
-
-        /// <summary>
-        /// The imported animation default frame rate. Can specify the default frames per second amount for imported animation. If value is 0 then the original animation frame rate will be used.
-        /// </summary>
-        [EditorDisplay("Animation"), VisibleIf(nameof(ShowAnimation))]
-        [EditorOrder(1025), DefaultValue(0.0f), Limit(0, 1000, 0.01f)]
-        public float DefaultFrameRate { get; set; } = 0.0f;
-
-        /// <summary>
-        /// The imported animation sampling rate. If value is 0 then the original animation speed will be used.
-        /// </summary>
-        [EditorDisplay("Animation"), VisibleIf(nameof(ShowAnimation))]
-        [EditorOrder(1030), DefaultValue(0.0f), Limit(0, 1000, 0.01f)]
-        public float SamplingRate { get; set; } = 0.0f;
-
-        /// <summary>
-        /// The imported animation will have removed tracks with no keyframes or unspecified data.
-        /// </summary>
-        [EditorDisplay("Animation"), VisibleIf(nameof(ShowAnimation))]
-        [EditorOrder(1040), DefaultValue(true)]
-        public bool SkipEmptyCurves { get; set; } = true;
-
-        /// <summary>
-        /// The imported animation channels will be optimized to remove redundant keyframes.
-        /// </summary>
-        [EditorDisplay("Animation"), VisibleIf(nameof(ShowAnimation))]
-        [EditorOrder(1050), DefaultValue(true)]
-        public bool OptimizeKeyframes { get; set; } = true;
-
-        /// <summary>
-        /// If checked, the importer will import scale animation tracks (otherwise scale animation will be ignored).
-        /// </summary>
-        [EditorDisplay("Animation"), VisibleIf(nameof(ShowAnimation))]
-        [EditorOrder(1055), DefaultValue(false)]
-        public bool ImportScaleTracks { get; set; } = false;
-
-        /// <summary>
-        /// Enables root motion extraction support from this animation.
-        /// </summary>
-        [EditorDisplay("Animation"), VisibleIf(nameof(ShowAnimation))]
-        [EditorOrder(1060), DefaultValue(false)]
-        public bool EnableRootMotion { get; set; } = false;
-
-        /// <summary>
-        /// The custom node name to be used as a root motion source. If not specified the actual root node will be used.
-        /// </summary>
-        [EditorDisplay("Animation"), VisibleIf(nameof(ShowAnimation))]
-        [EditorOrder(1070), DefaultValue(typeof(string), "")]
-        public string RootNodeName { get; set; }
-
-        /// <summary>
-        /// If checked, the importer will generate a sequence of LODs based on the base LOD index.
-        /// </summary>
-        [EditorDisplay("Level Of Detail", "Generate LODs"), VisibleIf(nameof(ShowGeometry))]
-        [EditorOrder(1100), DefaultValue(false)]
-        public bool GenerateLODs { get; set; } = false;
-
-        /// <summary>
-        /// The index of the LOD from the source model data to use as a reference for following LODs generation.
-        /// </summary>
-        [EditorDisplay("Level Of Detail", "Base LOD"), VisibleIf(nameof(ShowGeometry))]
-        [EditorOrder(1110), DefaultValue(0), Limit(0, Model.MaxLODs - 1)]
-        public int BaseLOD { get; set; } = 0;
-
-        /// <summary>
-        /// The amount of LODs to include in the model (all remaining ones starting from Base LOD will be generated).
-        /// </summary>
-        [EditorDisplay("Level Of Detail", "LOD Count"), VisibleIf(nameof(ShowGeometry))]
-        [EditorOrder(1120), DefaultValue(4), Limit(1, Model.MaxLODs)]
-        public int LODCount { get; set; } = 4;
-
-        /// <summary>
-        /// The target amount of triangles for the generated LOD (based on the higher LOD). Normalized to range 0-1. For instance 0.4 cuts the triangle count to 40%.
-        /// </summary>
-        [EditorDisplay("Level Of Detail"), VisibleIf(nameof(ShowGeometry))]
-        [EditorOrder(1130), DefaultValue(0.5f), Limit(0, 1, 0.001f)]
-        public float TriangleReduction { get; set; } = 0.5f;
-
-        /// <summary>
-        /// If checked, the importer will create materials for model meshes as specified in the file.
-        /// </summary>
-        [EditorDisplay("Materials"), VisibleIf(nameof(ShowGeometry))]
-        [EditorOrder(400), DefaultValue(true)]
-        public bool ImportMaterials { get; set; } = true;
-
-        /// <summary>
-        /// If checked, materials will be imported as instances of a base material.
-        /// </summary>
-        [EditorDisplay("Materials"), VisibleIf(nameof(ImportMaterials))]
-        [EditorOrder(405), DefaultValue(false)]
-        public bool ImportMaterialsAsInstances = false;
-
-        /// <summary>
-        /// The material to import the model's materials as an instance of.
-        /// </summary>
-        [EditorDisplay("Materials"), VisibleIf(nameof(ImportMaterialsAsInstances))]
-        [EditorOrder(406)]
-        public Material InstanceToImportAs = null; // TODO: only show if BOTH ImportMaterials and ImportMaterialsAsInstances are true.
-
-        /// <summary>
-        /// If checked, the importer will import texture files used by the model and any embedded texture resources.
-        /// </summary>
-        [EditorDisplay("Materials"), VisibleIf(nameof(ShowGeometry))]
-        [EditorOrder(410), DefaultValue(true)]
-        public bool ImportTextures { get; set; } = true;
-
-        /// <summary>
-        /// If checked, the importer will try to restore the model material slots.
-        /// </summary>
-        [EditorDisplay("Materials", "Restore Materials On Reimport"), VisibleIf(nameof(ShowGeometry))]
-        [EditorOrder(420), DefaultValue(true)]
-        public bool RestoreMaterialsOnReimport { get; set; } = true;
-
-        /// <summary>
-        /// If checked, enables generation of Signed Distance Field (SDF).
-        /// </summary>
-        [EditorDisplay("SDF"), VisibleIf(nameof(ShowModel))]
-        [EditorOrder(1500), DefaultValue(false)]
-        public bool GenerateSDF { get; set; } = false;
-
-        /// <summary>
-        /// Resolution scale for generated Signed Distance Field (SDF) texture. Higher values improve accuracy but increase memory usage and reduce performance.
-        /// </summary>
-        [EditorDisplay("SDF"), VisibleIf(nameof(ShowModel))]
-        [EditorOrder(1510), DefaultValue(1.0f), Limit(0.0001f, 100.0f)]
-        public float SDFResolution { get; set; } = 1.0f;
-
-        /// <summary>
-        /// If checked, the imported mesh/animations are splitted into separate assets. Used if ObjectIndex is set to -1.
-        /// </summary>
-        [EditorOrder(2000), DefaultValue(false), EditorDisplay("Splitting")]
-        public bool SplitObjects { get; set; } = false;
-
-        /// <summary>
-        /// The zero-based index for the mesh/animation clip to import. If the source file has more than one mesh/animation it can be used to pick a desire object. Default -1 imports all objects.
-        /// </summary>
-        [EditorOrder(2010), DefaultValue(-1), EditorDisplay("Splitting")]
-        public int ObjectIndex { get; set; } = -1;
-
-        private bool ShowGeometry => Type == ModelType.Model || Type == ModelType.SkinnedModel;
-        private bool ShowModel => Type == ModelType.Model;
-        private bool ShowSkinnedModel => Type == ModelType.SkinnedModel;
-        private bool ShowAnimation => Type == ModelType.Animation;
-
-        [StructLayout(LayoutKind.Sequential)]
-        internal struct InternalOptions
-        {
-            public ModelType Type;
-
-            // Geometry
-            public byte CalculateNormals;
-            public float SmoothingNormalsAngle;
-            public byte FlipNormals;
-            public float SmoothingTangentsAngle;
-            public byte CalculateTangents;
-            public byte OptimizeMeshes;
-            public byte MergeMeshes;
-            public byte ImportLODs;
-            public byte ImportVertexColors;
-            public byte ImportBlendShapes;
-            public ModelLightmapUVsSource LightmapUVsSource;
-            public string CollisionMeshesPrefix;
-
-            // Transform
-            public float Scale;
-            public Quaternion Rotation;
-            public Float3 Translation;
-            public byte CenterGeometry;
-
-            // Animation
-            public AnimationDuration Duration;
-            public float FramesRangeStart;
-            public float FramesRangeEnd;
-            public float DefaultFrameRate;
-            public float SamplingRate;
-            public byte SkipEmptyCurves;
-            public byte OptimizeKeyframes;
-            public byte ImportScaleTracks;
-            public byte EnableRootMotion;
-            public string RootNodeName;
-
-            // Level Of Detail
-            public byte GenerateLODs;
-            public int BaseLOD;
-            public int LODCount;
-            public float TriangleReduction;
-
-            // Misc
-            public byte ImportMaterials;
-            public byte ImportMaterialsAsInstances;
-            public Guid InstanceToImportAs;
-            public byte ImportTextures;
-            public byte RestoreMaterialsOnReimport;
-
-            // SDF
-            public byte GenerateSDF;
-            public float SDFResolution;
-
-            // Splitting
-            public byte SplitObjects;
-            public int ObjectIndex;
-        }
-
-        internal void ToInternal(out InternalOptions options)
-        {
-            Guid instanceToImportAsGuid = Guid.Empty;
-            if (InstanceToImportAs != null)
-            {
-                instanceToImportAsGuid = InstanceToImportAs.ID;
-            }
-
-            options = new InternalOptions
-            {
-                Type = Type,
-                CalculateNormals = (byte)(CalculateNormals ? 1 : 0),
-                SmoothingNormalsAngle = SmoothingNormalsAngle,
-                FlipNormals = (byte)(FlipNormals ? 1 : 0),
-                SmoothingTangentsAngle = SmoothingTangentsAngle,
-                CalculateTangents = (byte)(CalculateTangents ? 1 : 0),
-                OptimizeMeshes = (byte)(OptimizeMeshes ? 1 : 0),
-                MergeMeshes = (byte)(MergeMeshes ? 1 : 0),
-                ImportLODs = (byte)(ImportLODs ? 1 : 0),
-                ImportVertexColors = (byte)(ImportVertexColors ? 1 : 0),
-                ImportBlendShapes = (byte)(ImportBlendShapes ? 1 : 0),
-                LightmapUVsSource = LightmapUVsSource,
-                CollisionMeshesPrefix = CollisionMeshesPrefix,
-                Scale = Scale,
-                Rotation = Rotation,
-                Translation = Translation,
-                CenterGeometry = (byte)(CenterGeometry ? 1 : 0),
-                Duration = Duration,
-                FramesRangeStart = FramesRangeStart,
-                FramesRangeEnd = FramesRangeEnd,
-                DefaultFrameRate = DefaultFrameRate,
-                SamplingRate = SamplingRate,
-                SkipEmptyCurves = (byte)(SkipEmptyCurves ? 1 : 0),
-                OptimizeKeyframes = (byte)(OptimizeKeyframes ? 1 : 0),
-                ImportScaleTracks = (byte)(ImportScaleTracks ? 1 : 0),
-                EnableRootMotion = (byte)(EnableRootMotion ? 1 : 0),
-                RootNodeName = RootNodeName,
-                GenerateLODs = (byte)(GenerateLODs ? 1 : 0),
-                BaseLOD = BaseLOD,
-                LODCount = LODCount,
-                TriangleReduction = TriangleReduction,
-                ImportMaterials = (byte)(ImportMaterials ? 1 : 0),
-                ImportMaterialsAsInstances = (byte)(ImportMaterialsAsInstances ? 1 : 0),
-                InstanceToImportAs = instanceToImportAsGuid,
-                ImportTextures = (byte)(ImportTextures ? 1 : 0),
-                RestoreMaterialsOnReimport = (byte)(RestoreMaterialsOnReimport ? 1 : 0),
-                GenerateSDF = (byte)(GenerateSDF ? 1 : 0),
-                SDFResolution = SDFResolution,
-                SplitObjects = (byte)(SplitObjects ? 1 : 0),
-                ObjectIndex = ObjectIndex,
-            };
-        }
-
-        internal void FromInternal(ref InternalOptions options)
-        {
-            Material instanceToImportAsMat = null;
-            if (options.InstanceToImportAs != Guid.Empty)
-            {
-                AssetInfo assetInfo;
-                if (FlaxEngine.Content.GetAssetInfo(options.InstanceToImportAs, out assetInfo))
-                {
-                    instanceToImportAsMat = FlaxEngine.Content.Load<Material>(options.InstanceToImportAs);
-                }
-            }
-
-            Type = options.Type;
-            CalculateNormals = options.CalculateNormals != 0;
-            SmoothingNormalsAngle = options.SmoothingNormalsAngle;
-            FlipNormals = options.FlipNormals != 0;
-            SmoothingTangentsAngle = options.SmoothingTangentsAngle;
-            CalculateTangents = options.CalculateTangents != 0;
-            OptimizeMeshes = options.OptimizeMeshes != 0;
-            MergeMeshes = options.MergeMeshes != 0;
-            ImportLODs = options.ImportLODs != 0;
-            ImportVertexColors = options.ImportVertexColors != 0;
-            ImportBlendShapes = options.ImportBlendShapes != 0;
-            LightmapUVsSource = options.LightmapUVsSource;
-            CollisionMeshesPrefix = options.CollisionMeshesPrefix;
-            Scale = options.Scale;
-            Rotation = options.Rotation;
-            Translation = options.Translation;
-            CenterGeometry = options.CenterGeometry != 0;
-            FramesRangeStart = options.FramesRangeStart;
-            FramesRangeEnd = options.FramesRangeEnd;
-            DefaultFrameRate = options.DefaultFrameRate;
-            SamplingRate = options.SamplingRate;
-            SkipEmptyCurves = options.SkipEmptyCurves != 0;
-            OptimizeKeyframes = options.OptimizeKeyframes != 0;
-            ImportScaleTracks = options.ImportScaleTracks != 0;
-            EnableRootMotion = options.EnableRootMotion != 0;
-            RootNodeName = options.RootNodeName;
-            GenerateLODs = options.GenerateLODs != 0;
-            BaseLOD = options.BaseLOD;
-            LODCount = options.LODCount;
-            TriangleReduction = options.TriangleReduction;
-            ImportMaterials = options.ImportMaterials != 0;
-            ImportMaterialsAsInstances = options.ImportMaterialsAsInstances != 0;
-            InstanceToImportAs = instanceToImportAsMat;
-            ImportTextures = options.ImportTextures != 0;
-            RestoreMaterialsOnReimport = options.RestoreMaterialsOnReimport != 0;
-            GenerateSDF = options.GenerateSDF != 0;
-            SDFResolution = options.SDFResolution;
-            SplitObjects = options.SplitObjects != 0;
-            ObjectIndex = options.ObjectIndex;
-        }
-
-        /// <summary>
-        /// Tries the restore the asset import options from the target resource file. Applies the project default options too.
-        /// </summary>
-        /// <param name="options">The options.</param>
-        /// <param name="assetPath">The asset path.</param>
-        /// <returns>True settings has been restored, otherwise false.</returns>
-        public static void TryRestore(ref ModelImportSettings options, string assetPath)
-        {
-            ModelImportEntry.Internal_GetModelImportOptions(assetPath, out var internalOptions);
-            options.FromInternal(ref internalOptions);
-        }
->>>>>>> e3f004b8
     }
 
     /// <summary>
