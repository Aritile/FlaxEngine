--- conflicted
+++ resolved
@@ -23,14 +23,10 @@
     [HideInEditor]
     public sealed class StaticModelNode : ActorNode
     {
-<<<<<<< HEAD
         private Dictionary<IntPtr, Float3[]> _vertices;
-=======
-        private Dictionary<IntPtr, Mesh.Vertex[]> _vertices;
         private Vector3[] _selectionPoints;
         private Transform _selectionPointsTransform;
         private Model _selectionPointsModel;
->>>>>>> 5d32bb96
 
         /// <inheritdoc />
         public StaticModelNode(Actor actor)
