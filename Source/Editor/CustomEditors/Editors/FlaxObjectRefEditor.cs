// Copyright (c) 2012-2024 Wojciech Figat. All rights reserved.

using System;
using System.Linq;
using FlaxEditor.Content;
using FlaxEditor.CustomEditors.Elements;
using FlaxEditor.GUI;
using FlaxEditor.GUI.Drag;
using FlaxEditor.SceneGraph;
using FlaxEditor.SceneGraph.GUI;
using FlaxEditor.Scripting;
using FlaxEditor.Windows;
using FlaxEditor.Windows.Assets;
using FlaxEngine;
using FlaxEngine.GUI;
using FlaxEngine.Utilities;
using Object = FlaxEngine.Object;

namespace FlaxEditor.CustomEditors.Editors
{
    /// <summary>
    /// A custom control type used to pick reference to <see cref="FlaxEngine.Object"/>.
    /// </summary>
    /// <seealso cref="FlaxEngine.GUI.Control" />
    [HideInEditor]
    public class FlaxObjectRefPickerControl : Control
    {
        private ScriptType _type;
        private ActorTreeNode _linkedTreeNode;
        private Object _value;
        private string _valueName;
        private bool _supportsPickDropDown;

        private bool _isMouseDown;
        private Float2 _mouseDownPos;
        private Float2 _mousePos;

        private bool _hasValidDragOver;
        private DragActors _dragActors;
        private DragActors _dragActorsWithScript;
        private DragAssets _dragAssets;
        private DragScripts _dragScripts;
        private DragHandlers _dragHandlers;

        /// <summary>
        /// The presenter using this control.
        /// </summary>
        public IPresenterOwner PresenterContext;

        /// <summary>
        /// Gets or sets the allowed objects type (given type and all sub classes). Must be <see cref="Object"/> type of any subclass.
        /// </summary>
        public ScriptType Type
        {
            get => _type;
            set
            {
                if (_type == value)
                    return;
                if (value == ScriptType.Null || (value.Type != typeof(Object) && !value.IsSubclassOf(ScriptType.Object)))
                    throw new ArgumentException(string.Format("Invalid type for FlaxObjectRefEditor. Input type: {0}", value != ScriptType.Null ? value.TypeName : "null"));

                _type = value;
                _supportsPickDropDown = new ScriptType(typeof(Actor)).IsAssignableFrom(value) || new ScriptType(typeof(Script)).IsAssignableFrom(value);

                // Deselect value if it's not valid now
                if (!IsValid(_value))
                    Value = null;
            }
        }

        /// <summary>
        /// Gets or sets the selected object value.
        /// </summary>
        public Object Value
        {
            get => _value;
            set
            {
                if (_value == value)
                    return;
                if (!IsValid(value))
                    throw new ArgumentException("Invalid object type.");

                // Special case for missing objects (eg. referenced actor in script that is deleted in editor)
                if (value != null && (Object.GetUnmanagedPtr(value) == IntPtr.Zero || value.ID == Guid.Empty))
                    value = null;

                _value = value;
                var type = TypeUtils.GetObjectType(_value);

                // Get name to display
                if (_value is Script script)
                {
                    _valueName = script.Actor ? $"{type.Name} ({script.Actor.Name})" : type.Name;
                }
                else if (_value != null)
                {
                    _valueName = _value.ToString();
                }
                else
                {
                    _valueName = string.Empty;
                }

                // Update tooltip
                if (_value is SceneObject sceneObject)
                {
                    TooltipText = Utilities.Utils.GetTooltip(sceneObject);
                }
                else
                {
                    TooltipText = string.Empty;
                }

                OnValueChanged();
            }
        }

        /// <summary>
        /// Gets or sets the selected object value by identifier.
        /// </summary>
        public Guid ValueID
        {
            get => _value ? _value.ID : Guid.Empty;
            set => Value = Object.Find<Object>(ref value);
        }

        /// <summary>
        /// Occurs when value gets changed.
        /// </summary>
        public event Action ValueChanged;

        /// <summary>
        /// The custom callback for objects validation. Cane be used to implement a rule for objects to pick.
        /// </summary>
        public Func<Object, ScriptType, bool> CheckValid;

        /// <summary>
        /// Utility flag used to indicate that there are different values assigned to this reference editor and user should be informed about it.
        /// </summary>
        public bool DifferentValues;

        /// <summary>
        /// Initializes a new instance of the <see cref="FlaxObjectRefPickerControl"/> class.
        /// </summary>
        public FlaxObjectRefPickerControl()
        : base(0, 0, 50, 16)
        {
            _type = ScriptType.Object;
        }

        private bool IsValid(Object obj)
        {
            var type = TypeUtils.GetObjectType(obj);
            return obj == null || _type.IsAssignableFrom(type) && (CheckValid == null || CheckValid(obj, type));
        }

        private void ShowDropDownMenu()
        {
            Focus();
            if (new ScriptType(typeof(Actor)).IsAssignableFrom(_type))
            {
                ActorSearchPopup.Show(this, new Float2(0, Height), IsValid, actor =>
                {
                    Value = actor;
                    RootWindow.Focus();
                    Focus();
                }, PresenterContext);
            }
            else
            {
                ScriptSearchPopup.Show(this, new Float2(0, Height), IsValid, script =>
                {
                    Value = script;
                    RootWindow.Focus();
                    Focus();
                }, PresenterContext);
            }
        }

        /// <summary>
        /// Called when value gets changed.
        /// </summary>
        protected virtual void OnValueChanged()
        {
            ValueChanged?.Invoke();
        }

        /// <inheritdoc />
        public override void Draw()
        {
            base.Draw();

            // Cache data
            var style = Style.Current;
            bool isSelected = _value != null;
            bool isEnabled = EnabledInHierarchy;
            var frameRect = new Rectangle(0, 0, Width, 16);
            if (isSelected)
                frameRect.Width -= 16;
            if (_supportsPickDropDown)
                frameRect.Width -= 16;
            var nameRect = new Rectangle(2, 1, frameRect.Width - 4, 14);
            var button1Rect = new Rectangle(nameRect.Right + 2, 1, 14, 14);
            var button2Rect = new Rectangle(button1Rect.Right + 2, 1, 14, 14);

            // Draw frame
            Render2D.DrawRectangle(frameRect, isEnabled && (IsMouseOver || IsNavFocused) ? style.BorderHighlighted : style.BorderNormal);

            // Check if has item selected
            if (DifferentValues)
            {
                // Draw info
                Render2D.PushClip(nameRect);
                Render2D.DrawText(style.FontMedium, Type != null ? $"Multiple Values ({Utilities.Utils.GetPropertyNameUI(Type.ToString())})" : "-", nameRect, isEnabled ? style.ForegroundGrey : style.ForegroundGrey.AlphaMultiplied(0.75f), TextAlignment.Near, TextAlignment.Center);
                Render2D.PopClip();
            }
            else if (isSelected)
            {
                // Draw name
                Render2D.PushClip(nameRect);
                Render2D.DrawText(style.FontMedium, _valueName, nameRect, isEnabled ? style.Foreground : style.ForegroundDisabled, TextAlignment.Near, TextAlignment.Center);
                Render2D.PopClip();

                // Draw deselect button
                Render2D.DrawSprite(style.Cross, button1Rect, isEnabled && button1Rect.Contains(_mousePos) ? style.Foreground : style.ForegroundGrey);
            }
            else
            {
                // Draw info
                Render2D.PushClip(nameRect);
                Render2D.DrawText(style.FontMedium, Type != null ? $"None ({Utilities.Utils.GetPropertyNameUI(Type.ToString())})" : "-", nameRect, isEnabled ? style.ForegroundGrey : style.ForegroundGrey.AlphaMultiplied(0.75f), TextAlignment.Near, TextAlignment.Center);
                Render2D.PopClip();
            }

            // Draw picker button
            if (_supportsPickDropDown)
            {
                var pickerRect = isSelected ? button2Rect : button1Rect;
                Render2D.DrawSprite(style.ArrowDown, pickerRect, isEnabled && pickerRect.Contains(_mousePos) ? style.Foreground : style.ForegroundGrey);
            }

            // Check if drag is over
            if (IsDragOver && _hasValidDragOver)
            {
                var bounds = new Rectangle(Float2.Zero, Size);
                Render2D.FillRectangle(bounds, style.Selection);
                Render2D.DrawRectangle(bounds, style.SelectionBorder);
            }
        }

        /// <inheritdoc />
        public override void OnMouseEnter(Float2 location)
        {
            _mousePos = location;
            _mouseDownPos = Float2.Minimum;

            base.OnMouseEnter(location);
        }

        /// <inheritdoc />
        public override void OnMouseLeave()
        {
            _mousePos = Float2.Minimum;

            // Check if start drag drop
            if (_isMouseDown)
            {
                // Do the drag
                DoDrag();

                // Clear flag
                _isMouseDown = false;
            }

            base.OnMouseLeave();
        }

        /// <inheritdoc />
        public override void OnMouseMove(Float2 location)
        {
            _mousePos = location;

            // Check if start drag drop
            if (_isMouseDown && Float2.Distance(location, _mouseDownPos) > 10.0f)
            {
                // Do the drag
                DoDrag();

                // Clear flag
                _isMouseDown = false;
            }

            base.OnMouseMove(location);
        }

        /// <inheritdoc />
        public override bool OnMouseUp(Float2 location, MouseButton button)
        {
            if (button == MouseButton.Left)
            {
                // Clear flag
                _isMouseDown = false;
            }

            // Cache data
            bool isSelected = _value != null;
            var frameRect = new Rectangle(0, 0, Width, 16);
            if (isSelected)
                frameRect.Width -= 16;
            if (_supportsPickDropDown)
                frameRect.Width -= 16;
            var nameRect = new Rectangle(2, 1, frameRect.Width - 4, 14);
            var button1Rect = new Rectangle(nameRect.Right + 2, 1, 14, 14);
            var button2Rect = new Rectangle(button1Rect.Right + 2, 1, 14, 14);

            // Deselect
            if (_value != null && button1Rect.Contains(ref location))
                Value = null;

            // Picker dropdown menu
            if (_supportsPickDropDown && (isSelected ? button2Rect : button1Rect).Contains(ref location))
            {
                ShowDropDownMenu();
                return true;
            }

            if (button == MouseButton.Left)
            {
                _isMouseDown = false;

                // Highlight actor or script reference
                if (!_hasValidDragOver && !IsDragOver)
                {
                    Actor actor = _value as Actor;
                    if (actor == null && _value is Script script)
                        actor = script.Actor;
                    if (actor != null)
                    {
                        if (_linkedTreeNode != null && _linkedTreeNode.Actor == actor)
                        {
                            _linkedTreeNode.ExpandAllParents();
                            _linkedTreeNode.StartHighlight();
                        }
                        else
                        {
                            if (PresenterContext is PropertiesWindow)
                                _linkedTreeNode = Editor.Instance.Scene.GetActorNode(actor).TreeNode;
                            else if (PresenterContext is PrefabWindow prefabWindow)
                                _linkedTreeNode = prefabWindow.Graph.Root.Find(actor).TreeNode;
                            if (_linkedTreeNode != null)
                            {
                                _linkedTreeNode.ExpandAllParents();
                                if (PresenterContext is PropertiesWindow)
                                    Editor.Instance.Windows.SceneWin.SceneTreePanel.ScrollViewTo(_linkedTreeNode, true);
                                else if (PresenterContext is PrefabWindow prefabWindow)
                                    (prefabWindow.Tree.Parent as Panel).ScrollViewTo(_linkedTreeNode, true);
                                _linkedTreeNode.StartHighlight();
                            }
                        }
                        return true;
                    }
                }

                // Reset valid drag over if still true at this point
                if (_hasValidDragOver)
                    _hasValidDragOver = false;
            }

            return base.OnMouseUp(location, button);
        }

        /// <inheritdoc />
        public override bool OnMouseDown(Float2 location, MouseButton button)
        {
            if (button == MouseButton.Left)
            {
                // Set flag
                _isMouseDown = true;
                _mouseDownPos = location;
            }

            return base.OnMouseDown(location, button);
        }

        /// <inheritdoc />
        public override bool OnMouseDoubleClick(Float2 location, MouseButton button)
        {
            Focus();

            // Check if has object selected
            if (_value != null)
            {
                if (_linkedTreeNode != null)
                {
                    _linkedTreeNode.StopHighlight();
                    _linkedTreeNode = null;
                }

                // Select object
                if (_value is Actor actor)
<<<<<<< HEAD
                    Select(actor);
                else if (_value is Script script && script.Actor)
                    Select(script.Actor);
=======
                {
                    if (PresenterContext is PropertiesWindow)
                        Editor.Instance.SceneEditing.Select(actor);
                    else if (PresenterContext is PrefabWindow prefabWindow)
                        prefabWindow.Select(prefabWindow.Graph.Root.Find(actor));
                }
                else if (_value is Script script && script.Actor)
                {
                    var a = script.Actor;
                    if (PresenterContext is PropertiesWindow)
                        Editor.Instance.SceneEditing.Select(a);
                    else if (PresenterContext is PrefabWindow prefabWindow)
                        prefabWindow.Select(prefabWindow.Graph.Root.Find(a));
                }
>>>>>>> bf21b0a2
                else if (_value is Asset asset)
                    Editor.Instance.Windows.ContentWin.Select(asset);
            }

            return base.OnMouseDoubleClick(location, button);
        }

        /// <inheritdoc />
        public override void OnSubmit()
        {
            base.OnSubmit();

            // Picker dropdown menu
            if (_supportsPickDropDown)
                ShowDropDownMenu();
        }

        private void Select(Actor actor)
        {
            var node = SceneGraphFactory.FindNode(actor.ID) as ActorNode;
            if (node == null)
                return;

            var c = Parent;
            while (c != null)
            {
                if (c is Windows.Assets.PrefabWindow prefabWindow)
                {
                    // Prefab editor
                    prefabWindow.Select(node);
                    return;
                }
                c = c.Parent;
            }

            // Global selection
            Editor.Instance.SceneEditing.Select(actor);
        }

        private void DoDrag()
        {
            // Do the drag drop operation if has selected element
            if (_value != null)
            {
                if (_value is Actor actor)
                    DoDragDrop(DragActors.GetDragData(actor));
                else if (_value is Asset asset)
                    DoDragDrop(DragAssets.GetDragData(asset));
                else if (_value is Script script)
                    DoDragDrop(DragScripts.GetDragData(script));
            }
        }

        private DragDropEffect DragEffect => _hasValidDragOver ? DragDropEffect.Move : DragDropEffect.None;

        /// <inheritdoc />
        public override DragDropEffect OnDragEnter(ref Float2 location, DragData data)
        {
            base.OnDragEnter(ref location, data);

            // Ensure to have valid drag helpers (uses lazy init)
            if (_dragActors == null)
                _dragActors = new DragActors(ValidateDragActor);
            if (_dragActorsWithScript == null)
                _dragActorsWithScript = new DragActors(ValidateDragActorWithScript);
            if (_dragAssets == null)
                _dragAssets = new DragAssets(ValidateDragAsset);
            if (_dragScripts == null)
                _dragScripts = new DragScripts(ValidateDragScript);
            if (_dragHandlers == null)
            {
                _dragHandlers = new DragHandlers
                {
                    _dragActors,
                    _dragActorsWithScript,
                    _dragAssets,
                    _dragScripts,
                };
            }

            _hasValidDragOver = _dragHandlers.OnDragEnter(data) != DragDropEffect.None;

            // Special case when dragging the actor with script to link script reference
            if (_dragActorsWithScript.HasValidDrag)
            {
                var script = _dragActorsWithScript.Objects[0].Actor.Scripts.First(IsValid);
                _dragActorsWithScript.Objects.Clear();
                _dragScripts.Objects.Add(script);
            }

            return DragEffect;
        }

        private bool ValidateDragActor(ActorNode a)
        {
            if (!IsValid(a.Actor))
                return false;
            
            if (PresenterContext is PrefabWindow prefabWindow)
            {
                if (prefabWindow.Tree == a.TreeNode.ParentTree)
                    return true;
            }
            else if (PresenterContext is PropertiesWindow || PresenterContext == null)
            {
                if (a.ParentScene != null)
                    return true;
            }
            return false;
        }

        private bool ValidateDragScript(Script script)
        {
            if (!IsValid(script))
                return false;
            
            if (PresenterContext is PrefabWindow prefabWindow)
            {
                var actorNode = prefabWindow.Graph.Root.Find(script.Actor);
                if (actorNode != null)
                    return true;
            }
            else if (PresenterContext is PropertiesWindow || PresenterContext == null)
            {
                if (script.Actor.HasScene)
                    return true;
            }
            return false;
        }

        private bool ValidateDragAsset(AssetItem assetItem)
        {
            // Check if can accept assets
            if (!new ScriptType(typeof(Asset)).IsAssignableFrom(_type))
                return false;

            // Load or get asset
            var id = assetItem.ID;
            var obj = Object.Find<Asset>(ref id);
            if (obj == null)
                return false;

            // Check it
            return IsValid(obj);
        }

        private bool ValidateDragActorWithScript(ActorNode node)
        {
            bool isCorrectContext = false;
            if (PresenterContext is PrefabWindow prefabWindow)
            {
                if (prefabWindow.Tree == node.TreeNode.ParentTree)
                    isCorrectContext =  true;
            }
            else if (PresenterContext is PropertiesWindow || PresenterContext == null)
            {
                if (node.ParentScene != null)
                    isCorrectContext =  true;
            }
            return node.Actor.Scripts.Any(IsValid) && isCorrectContext;
        }

        /// <inheritdoc />
        public override DragDropEffect OnDragMove(ref Float2 location, DragData data)
        {
            base.OnDragMove(ref location, data);

            return DragEffect;
        }

        /// <inheritdoc />
        public override void OnDragLeave()
        {
            _hasValidDragOver = false;
            _dragHandlers.OnDragLeave();

            base.OnDragLeave();
        }

        /// <inheritdoc />
        public override DragDropEffect OnDragDrop(ref Float2 location, DragData data)
        {
            var result = DragEffect;

            base.OnDragDrop(ref location, data);

            if (_dragActors.HasValidDrag)
            {
                Value = _dragActors.Objects[0].Actor;
            }
            else if (_dragAssets.HasValidDrag)
            {
                ValueID = _dragAssets.Objects[0].ID;
            }
            else if (_dragScripts.HasValidDrag)
            {
                ValueID = _dragScripts.Objects[0].ID;
            }

            return result;
        }

        /// <inheritdoc />
        public override void OnDestroy()
        {
            _value = null;
            _type = ScriptType.Null;
            _valueName = null;
            _linkedTreeNode = null;

            base.OnDestroy();
        }
    }

    /// <summary>
    /// Default implementation of the inspector used to edit reference to the <see cref="FlaxEngine.Object"/>.
    /// </summary>
    [CustomEditor(typeof(Object)), DefaultEditor]
    public sealed class FlaxObjectRefEditor : CustomEditor
    {
        private CustomElement<FlaxObjectRefPickerControl> _element;

        /// <inheritdoc />
        public override DisplayStyle Style => DisplayStyle.Inline;

        /// <inheritdoc />
        public override void Initialize(LayoutElementsContainer layout)
        {
            if (!HasDifferentTypes)
            {
                _element = layout.Custom<FlaxObjectRefPickerControl>();
                _element.CustomControl.PresenterContext = Presenter.Owner;
                _element.CustomControl.Type = Values.Type.Type != typeof(object) || Values[0] == null ? Values.Type : TypeUtils.GetObjectType(Values[0]);
                _element.CustomControl.ValueChanged += () => SetValue(_element.CustomControl.Value);
            }
        }

        /// <inheritdoc />
        public override void Refresh()
        {
            base.Refresh();

            var differentValues = HasDifferentValues;
            _element.CustomControl.DifferentValues = differentValues;
            if (!differentValues)
            {
                _element.CustomControl.Value = Values[0] as Object;
            }
        }
    }
}<|MERGE_RESOLUTION|>--- conflicted
+++ resolved
@@ -400,26 +400,9 @@
 
                 // Select object
                 if (_value is Actor actor)
-<<<<<<< HEAD
                     Select(actor);
                 else if (_value is Script script && script.Actor)
                     Select(script.Actor);
-=======
-                {
-                    if (PresenterContext is PropertiesWindow)
-                        Editor.Instance.SceneEditing.Select(actor);
-                    else if (PresenterContext is PrefabWindow prefabWindow)
-                        prefabWindow.Select(prefabWindow.Graph.Root.Find(actor));
-                }
-                else if (_value is Script script && script.Actor)
-                {
-                    var a = script.Actor;
-                    if (PresenterContext is PropertiesWindow)
-                        Editor.Instance.SceneEditing.Select(a);
-                    else if (PresenterContext is PrefabWindow prefabWindow)
-                        prefabWindow.Select(prefabWindow.Graph.Root.Find(a));
-                }
->>>>>>> bf21b0a2
                 else if (_value is Asset asset)
                     Editor.Instance.Windows.ContentWin.Select(asset);
             }
@@ -439,24 +422,10 @@
 
         private void Select(Actor actor)
         {
-            var node = SceneGraphFactory.FindNode(actor.ID) as ActorNode;
-            if (node == null)
-                return;
-
-            var c = Parent;
-            while (c != null)
-            {
-                if (c is Windows.Assets.PrefabWindow prefabWindow)
-                {
-                    // Prefab editor
-                    prefabWindow.Select(node);
-                    return;
-                }
-                c = c.Parent;
-            }
-
-            // Global selection
-            Editor.Instance.SceneEditing.Select(actor);
+            if (PresenterContext is PropertiesWindow)
+                Editor.Instance.SceneEditing.Select(actor);
+            else if (PresenterContext is PrefabWindow prefabWindow)
+                prefabWindow.Select(prefabWindow.Graph.Root.Find(actor));
         }
 
         private void DoDrag()
