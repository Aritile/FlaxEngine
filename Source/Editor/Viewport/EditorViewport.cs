--- conflicted
+++ resolved
@@ -630,13 +630,196 @@
                     cameraCM.VisibleChanged += control => useCameraEasingValue.Checked = _useCameraEasing;
                 }
 
-<<<<<<< HEAD
                 // Panning Speed
                 {
                     var panningSpeed = cameraCM.AddButton("Panning Speed");
                     panningSpeed.CloseMenuOnClick = false;
                     var panningSpeedValue = new FloatValueBox(_panningSpeed, xLocationForExtras, 2, 70.0f, 0.01f, 128.0f, 0.1f)
-=======
+                    {
+                        Parent = panningSpeed
+                    };
+
+                    panningSpeedValue.ValueChanged += () => OnPanningSpeedChanged(panningSpeedValue);
+                    cameraCM.VisibleChanged += control =>
+                    {
+                        panningSpeed.Visible = !_relativePanning;
+                        panningSpeedValue.Value = _panningSpeed;
+                    };
+                }
+
+                // Relative Panning
+                {
+                    var relativePanning = cameraCM.AddButton("Relative Panning");
+                    relativePanning.CloseMenuOnClick = false;
+                    var relativePanningValue = new CheckBox(xLocationForExtras, 2, _relativePanning)
+                    {
+                        Parent = relativePanning
+                    };
+
+                    relativePanningValue.StateChanged += checkBox =>
+                    {
+                        if (checkBox.Checked != _relativePanning)
+                        {
+                            OnRelativePanningToggled(checkBox);
+                            cameraCM.Hide();
+                        }
+                    };
+                    cameraCM.VisibleChanged += control => relativePanningValue.Checked = _relativePanning;
+                }
+
+                // Invert Panning
+                {
+                    var invertPanning = cameraCM.AddButton("Invert Panning");
+                    invertPanning.CloseMenuOnClick = false;
+                    var invertPanningValue = new CheckBox(xLocationForExtras, 2, _invertPanning)
+                    {
+                        Parent = invertPanning
+                    };
+
+                    invertPanningValue.StateChanged += OnInvertPanningToggled;
+                    cameraCM.VisibleChanged += control => invertPanningValue.Checked = _invertPanning;
+                }
+
+                cameraCM.AddSeparator();
+
+                // Camera Viewpoints
+                {
+                    var cameraView = cameraCM.AddChildMenu("Viewpoints").ContextMenu;
+                    for (int i = 0; i < EditorViewportCameraViewpointValues.Length; i++)
+                    {
+                        var co = EditorViewportCameraViewpointValues[i];
+                        var button = cameraView.AddButton(co.Name);
+                        button.Tag = co.Orientation;
+                    }
+
+                    cameraView.ButtonClicked += OnViewpointChanged;
+                }
+
+                // Orthographic Mode
+                {
+                    var ortho = cameraCM.AddButton("Orthographic");
+                    ortho.CloseMenuOnClick = false;
+                    var orthoValue = new CheckBox(xLocationForExtras, 2, _isOrtho)
+                    {
+                        Parent = ortho
+                    };
+
+                    orthoValue.StateChanged += checkBox =>
+                    {
+                        if (checkBox.Checked != _isOrtho)
+                        {
+                            OnOrthographicModeToggled(checkBox);
+                            cameraCM.Hide();
+                        }
+                    };
+                    cameraCM.VisibleChanged += control => orthoValue.Checked = _isOrtho;
+                }
+
+                // Field of View
+                {
+                    var fov = cameraCM.AddButton("Field Of View");
+                    fov.CloseMenuOnClick = false;
+                    var fovValue = new FloatValueBox(_fieldOfView, xLocationForExtras, 2, 70.0f, 35.0f, 160.0f, 0.1f)
+                    {
+                        Parent = fov
+                    };
+
+                    fovValue.ValueChanged += () => OnFieldOfViewChanged(fovValue);
+                    cameraCM.VisibleChanged += control =>
+                    {
+                        fov.Visible = !_isOrtho;
+                        fovValue.Value = _fieldOfView;
+                    };
+                }
+
+                // Orthographic Scale
+                {
+                    var orthoSize = cameraCM.AddButton("Ortho Scale");
+                    orthoSize.CloseMenuOnClick = false;
+                    var orthoSizeValue = new FloatValueBox(_orthoSize, xLocationForExtras, 2, 70.0f, 0.001f, 100000.0f, 0.01f)
+                    {
+                        Parent = orthoSize
+                    };
+
+                    orthoSizeValue.ValueChanged += () => OnOrthographicSizeChanged(orthoSizeValue);
+                    cameraCM.VisibleChanged += control =>
+                    {
+                        orthoSize.Visible = _isOrtho;
+                        orthoSizeValue.Value = _orthoSize;
+                    };
+                }
+
+                // Near Plane
+                {
+                    var nearPlane = cameraCM.AddButton("Near Plane");
+                    nearPlane.CloseMenuOnClick = false;
+                    var nearPlaneValue = new FloatValueBox(_nearPlane, xLocationForExtras, 2, 70.0f, 0.001f, 1000.0f)
+                    {
+                        Parent = nearPlane
+                    };
+
+                    nearPlaneValue.ValueChanged += () => OnNearPlaneChanged(nearPlaneValue);
+                    cameraCM.VisibleChanged += control => nearPlaneValue.Value = _nearPlane;
+                }
+
+                // Far Plane
+                {
+                    var farPlane = cameraCM.AddButton("Far Plane");
+                    farPlane.CloseMenuOnClick = false;
+                    var farPlaneValue = new FloatValueBox(_farPlane, xLocationForExtras, 2, 70.0f, 10.0f)
+                    {
+                        Parent = farPlane
+                    };
+
+                    farPlaneValue.ValueChanged += () => OnFarPlaneChanged(farPlaneValue);
+                    cameraCM.VisibleChanged += control => farPlaneValue.Value = _farPlane;
+                }
+
+                cameraCM.AddSeparator();
+
+                // Reset Button
+                {
+                    var reset = cameraCM.AddButton("Reset to default");
+                    reset.ButtonClicked += button =>
+                    {
+                        SetupViewportOptions();
+
+                        // if the context menu is opened without triggering the value changes beforehand,
+                        // the movement speed will not be correctly reset to its default value in certain cases
+                        // therefore, a UI update needs to be triggered here
+                        minCamSpeedValue.Value = _minMovementSpeed;
+                        camSpeedValue.Value = _movementSpeed;
+                        maxCamSpeedValue.Value = _maxMovementSpeed;
+                    };
+                }
+                #endregion Camera settings widget
+
+                #region View mode widget
+                largestText = "Brightness";
+                textSize = Style.Current.FontMedium.MeasureText(largestText);
+                xLocationForExtras = textSize.X + 5;
+
+                var viewMode = new ViewportWidgetsContainer(ViewportWidgetLocation.UpperLeft);
+                ViewWidgetButtonMenu = new ContextMenu();
+                var viewModeButton = new ViewportWidgetButton("View", SpriteHandle.Invalid, ViewWidgetButtonMenu)
+                {
+                    TooltipText = "View properties",
+                    Parent = viewMode
+                };
+                viewMode.Parent = this;
+
+                // Show
+                {
+                    ViewWidgetShowMenu = ViewWidgetButtonMenu.AddChildMenu("Show").ContextMenu;
+
+                    // Show FPS
+                    {
+                        InitFpsCounter();
+                        _showFpsButton = ViewWidgetShowMenu.AddButton("FPS Counter", () => ShowFpsCounter = !ShowFpsCounter);
+                        _showFpsButton.CloseMenuOnClick = false;
+                    }
+                }
+
                 // View Layers
                 {
                     var viewLayers = ViewWidgetButtonMenu.AddChildMenu("View Layers").ContextMenu;
@@ -696,35 +879,26 @@
                     viewFlags.AddButton("Disable flags", () => Task.ViewFlags = ViewFlags.None).Icon = Editor.Instance.Icons.Rotate32;
                     viewFlags.AddSeparator();
                     for (int i = 0; i < EditorViewportViewFlagsValues.Length; i++)
->>>>>>> a9dd9adc
-                    {
-                        Parent = panningSpeed
-                    };
-
-                    panningSpeedValue.ValueChanged += () => OnPanningSpeedChanged(panningSpeedValue);
-                    cameraCM.VisibleChanged += control =>
-                    {
-<<<<<<< HEAD
-                        panningSpeed.Visible = !_relativePanning;
-                        panningSpeedValue.Value = _panningSpeed;
-=======
+                    {
+                        var v = EditorViewportViewFlagsValues[i];
+                        var button = viewFlags.AddButton(v.Name);
+                        button.CloseMenuOnClick = false;
+                        button.Tag = v.Mode;
+                    }
+                    viewFlags.ButtonClicked += button =>
+                    {
                         if (button.Tag != null)
                         {
                             var v = (ViewFlags)button.Tag;
                             Task.ViewFlags ^= v;
                             button.Icon = (Task.ViewFlags & v) != 0 ? Style.Current.CheckBoxTick : SpriteHandle.Invalid;
                         }
->>>>>>> a9dd9adc
                     };
-                }
-
-                // Relative Panning
-                {
-<<<<<<< HEAD
-                    var relativePanning = cameraCM.AddButton("Relative Panning");
-                    relativePanning.CloseMenuOnClick = false;
-                    var relativePanningValue = new CheckBox(xLocationForExtras, 2, _relativePanning)
-=======
+                    viewFlags.VisibleChanged += WidgetViewFlagsShowHide;
+                }
+
+                // Debug View
+                {
                     var debugView = ViewWidgetButtonMenu.AddChildMenu("Debug View").ContextMenu;
                     debugView.AddButton("Copy view", () => Clipboard.Text = JsonSerializer.Serialize(Task.ViewMode));
                     debugView.AddButton("Paste view", () =>
@@ -738,203 +912,6 @@
                         }
                     });
                     debugView.AddSeparator();
-                    for (int i = 0; i < EditorViewportViewModeValues.Length; i++)
->>>>>>> a9dd9adc
-                    {
-                        Parent = relativePanning
-                    };
-
-                    relativePanningValue.StateChanged += checkBox =>
-                    {
-                        if (checkBox.Checked != _relativePanning)
-                        {
-                            OnRelativePanningToggled(checkBox);
-                            cameraCM.Hide();
-                        }
-                    };
-                    cameraCM.VisibleChanged += control => relativePanningValue.Checked = _relativePanning;
-                }
-
-                // Invert Panning
-                {
-                    var invertPanning = cameraCM.AddButton("Invert Panning");
-                    invertPanning.CloseMenuOnClick = false;
-                    var invertPanningValue = new CheckBox(xLocationForExtras, 2, _invertPanning)
-                    {
-                        Parent = invertPanning
-                    };
-
-                    invertPanningValue.StateChanged += OnInvertPanningToggled;
-                    cameraCM.VisibleChanged += control => invertPanningValue.Checked = _invertPanning;
-                }
-
-                cameraCM.AddSeparator();
-
-                // Camera Viewpoints
-                {
-                    var cameraView = cameraCM.AddChildMenu("Viewpoints").ContextMenu;
-                    for (int i = 0; i < EditorViewportCameraViewpointValues.Length; i++)
-                    {
-                        var co = EditorViewportCameraViewpointValues[i];
-                        var button = cameraView.AddButton(co.Name);
-                        button.Tag = co.Orientation;
-                    }
-
-                    cameraView.ButtonClicked += OnViewpointChanged;
-                }
-
-                // Orthographic Mode
-                {
-                    var ortho = cameraCM.AddButton("Orthographic");
-                    ortho.CloseMenuOnClick = false;
-                    var orthoValue = new CheckBox(xLocationForExtras, 2, _isOrtho)
-                    {
-                        Parent = ortho
-                    };
-
-                    orthoValue.StateChanged += checkBox =>
-                    {
-                        if (checkBox.Checked != _isOrtho)
-                        {
-                            OnOrthographicModeToggled(checkBox);
-                            cameraCM.Hide();
-                        }
-                    };
-                    cameraCM.VisibleChanged += control => orthoValue.Checked = _isOrtho;
-                }
-
-                // Field of View
-                {
-                    var fov = cameraCM.AddButton("Field Of View");
-                    fov.CloseMenuOnClick = false;
-                    var fovValue = new FloatValueBox(_fieldOfView, xLocationForExtras, 2, 70.0f, 35.0f, 160.0f, 0.1f)
-                    {
-                        Parent = fov
-                    };
-
-                    fovValue.ValueChanged += () => OnFieldOfViewChanged(fovValue);
-                    cameraCM.VisibleChanged += control =>
-                    {
-                        fov.Visible = !_isOrtho;
-                        fovValue.Value = _fieldOfView;
-                    };
-                }
-
-                // Orthographic Scale
-                {
-                    var orthoSize = cameraCM.AddButton("Ortho Scale");
-                    orthoSize.CloseMenuOnClick = false;
-                    var orthoSizeValue = new FloatValueBox(_orthoSize, xLocationForExtras, 2, 70.0f, 0.001f, 100000.0f, 0.01f)
-                    {
-                        Parent = orthoSize
-                    };
-
-                    orthoSizeValue.ValueChanged += () => OnOrthographicSizeChanged(orthoSizeValue);
-                    cameraCM.VisibleChanged += control =>
-                    {
-                        orthoSize.Visible = _isOrtho;
-                        orthoSizeValue.Value = _orthoSize;
-                    };
-                }
-
-                // Near Plane
-                {
-                    var nearPlane = cameraCM.AddButton("Near Plane");
-                    nearPlane.CloseMenuOnClick = false;
-                    var nearPlaneValue = new FloatValueBox(_nearPlane, xLocationForExtras, 2, 70.0f, 0.001f, 1000.0f)
-                    {
-                        Parent = nearPlane
-                    };
-
-                    nearPlaneValue.ValueChanged += () => OnNearPlaneChanged(nearPlaneValue);
-                    cameraCM.VisibleChanged += control => nearPlaneValue.Value = _nearPlane;
-                }
-
-                // Far Plane
-                {
-                    var farPlane = cameraCM.AddButton("Far Plane");
-                    farPlane.CloseMenuOnClick = false;
-                    var farPlaneValue = new FloatValueBox(_farPlane, xLocationForExtras, 2, 70.0f, 10.0f)
-                    {
-                        Parent = farPlane
-                    };
-
-                    farPlaneValue.ValueChanged += () => OnFarPlaneChanged(farPlaneValue);
-                    cameraCM.VisibleChanged += control => farPlaneValue.Value = _farPlane;
-                }
-
-                cameraCM.AddSeparator();
-
-                // Reset Button
-                {
-                    var reset = cameraCM.AddButton("Reset to default");
-                    reset.ButtonClicked += button =>
-                    {
-                        SetupViewportOptions();
-
-                        // if the context menu is opened without triggering the value changes beforehand,
-                        // the movement speed will not be correctly reset to its default value in certain cases
-                        // therefore, a UI update needs to be triggered here
-                        minCamSpeedValue.Value = _minMovementSpeed;
-                        camSpeedValue.Value = _movementSpeed;
-                        maxCamSpeedValue.Value = _maxMovementSpeed;
-                    };
-                }
-                #endregion Camera settings widget
-
-                #region View mode widget
-                largestText = "Brightness";
-                textSize = Style.Current.FontMedium.MeasureText(largestText);
-                xLocationForExtras = textSize.X + 5;
-
-                var viewMode = new ViewportWidgetsContainer(ViewportWidgetLocation.UpperLeft);
-                ViewWidgetButtonMenu = new ContextMenu();
-                var viewModeButton = new ViewportWidgetButton("View", SpriteHandle.Invalid, ViewWidgetButtonMenu)
-                {
-                    TooltipText = "View properties",
-                    Parent = viewMode
-                };
-                viewMode.Parent = this;
-
-                // Show
-                {
-                    ViewWidgetShowMenu = ViewWidgetButtonMenu.AddChildMenu("Show").ContextMenu;
-
-                    // Show FPS
-                    {
-                        InitFpsCounter();
-                        _showFpsButton = ViewWidgetShowMenu.AddButton("FPS Counter", () => ShowFpsCounter = !ShowFpsCounter);
-                        _showFpsButton.CloseMenuOnClick = false;
-                    }
-                }
-
-                // View Flags
-                {
-                    var viewFlags = ViewWidgetButtonMenu.AddChildMenu("View Flags").ContextMenu;
-                    viewFlags.AddButton("Reset flags", () => Task.ViewFlags = ViewFlags.DefaultEditor).Icon = Editor.Instance.Icons.Rotate32;
-                    viewFlags.AddSeparator();
-                    for (int i = 0; i < EditorViewportViewFlagsValues.Length; i++)
-                    {
-                        var v = EditorViewportViewFlagsValues[i];
-                        var button = viewFlags.AddButton(v.Name);
-                        button.CloseMenuOnClick = false;
-                        button.Tag = v.Mode;
-                    }
-                    viewFlags.ButtonClicked += button =>
-                    {
-                        if (button.Tag != null)
-                        {
-                            var v = (ViewFlags)button.Tag;
-                            Task.ViewFlags ^= v;
-                            button.Icon = (Task.View.Flags & v) != 0 ? Style.Current.CheckBoxTick : SpriteHandle.Invalid;
-                        }
-                    };
-                    viewFlags.VisibleChanged += WidgetViewFlagsShowHide;
-                }
-
-                // Debug View
-                {
-                    var debugView = ViewWidgetButtonMenu.AddChildMenu("Debug View").ContextMenu;
                     for (int i = 0; i < EditorViewportViewModeValues.Length; i++)
                     {
                         ref var v = ref EditorViewportViewModeValues[i];
