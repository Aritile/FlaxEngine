// Copyright (c) 2012-2024 Wojciech Figat. All rights reserved.

using System;
using System.Collections.Generic;
using FlaxEditor.Content;
using FlaxEditor.Gizmo;
using FlaxEditor.GUI.ContextMenu;
using FlaxEditor.SceneGraph;
using FlaxEditor.Scripting;
using FlaxEditor.Viewport.Modes;
using FlaxEditor.Windows;
using FlaxEngine;
using FlaxEngine.Gizmo;
using FlaxEngine.GUI;
using Object = FlaxEngine.Object;

namespace FlaxEditor.Viewport
{
    /// <summary>
    /// Main editor gizmo viewport used by the <see cref="EditGameWindow"/>.
    /// </summary>
    /// <seealso cref="FlaxEditor.Viewport.EditorGizmoViewport" />
    public class MainEditorGizmoViewport : EditorGizmoViewport, IEditorPrimitivesOwner
    {
        private readonly Editor _editor;
        private readonly ContextMenuButton _showGridButton;
        private readonly ContextMenuButton _showNavigationButton;
        private SelectionOutline _customSelectionOutline;

        /// <summary>
        /// The editor sprites rendering effect.
        /// </summary>
        /// <seealso cref="FlaxEngine.PostProcessEffect" />
        [HideInEditor]
        public class EditorSpritesRenderer : PostProcessEffect
        {
            /// <summary>
            /// The rendering task.
            /// </summary>
            public SceneRenderTask Task;

            /// <inheritdoc />
            public EditorSpritesRenderer()
            {
                Order = -10000000;
                UseSingleTarget = true;
            }

            /// <inheritdoc />
            public override bool CanRender()
            {
                return (Task.View.Flags & ViewFlags.EditorSprites) == ViewFlags.EditorSprites && Level.ScenesCount != 0 && base.CanRender();
            }

            /// <inheritdoc />
            public override void Render(GPUContext context, ref RenderContext renderContext, GPUTexture input, GPUTexture output)
            {
                Profiler.BeginEventGPU("Editor Primitives");

                // Prepare
                var renderList = RenderList.GetFromPool();
                var prevList = renderContext.List;
                renderContext.List = renderList;
                renderContext.View.Pass = DrawPass.Forward;

                // Bind output
                float width = input.Width;
                float height = input.Height;
                context.SetViewport(width, height);
                var depthBuffer = renderContext.Buffers.DepthBuffer;
                var depthBufferHandle = depthBuffer.View();
                if ((depthBuffer.Flags & GPUTextureFlags.ReadOnlyDepthView) == GPUTextureFlags.ReadOnlyDepthView)
                    depthBufferHandle = depthBuffer.ViewReadOnlyDepth();
                context.SetRenderTarget(depthBufferHandle, input.View());

                // Collect draw calls
                Draw(ref renderContext);

                // Sort draw calls
                renderList.SortDrawCalls(ref renderContext, true, DrawCallsListType.Forward);

                // Perform the rendering
                renderList.ExecuteDrawCalls(ref renderContext, DrawCallsListType.Forward);

                // Cleanup
                RenderList.ReturnToPool(renderList);
                renderContext.List = prevList;

                Profiler.EndEventGPU();
            }

            /// <summary>
            /// Draws the icons.
            /// </summary>
            protected virtual void Draw(ref RenderContext renderContext)
            {
                for (int i = 0; i < Level.ScenesCount; i++)
                {
                    var scene = Level.GetScene(i);
                    ViewportIconsRenderer.DrawIcons(ref renderContext, scene);
                }
            }
        }

        private bool _lockedFocus;
        private double _lockedFocusOffset;
        private readonly ViewportDebugDrawData _debugDrawData = new ViewportDebugDrawData(32);
        private EditorSpritesRenderer _editorSpritesRenderer;
        private ViewportRubberBandSelector _rubberBandSelector;

        /// <summary>
        /// Drag and drop handlers
        /// </summary>
        public readonly ViewportDragHandlers DragHandlers;

        /// <summary>
        /// The transform gizmo.
        /// </summary>
        public readonly TransformGizmo TransformGizmo;

        /// <summary>
        /// The grid gizmo.
        /// </summary>
        public readonly GridGizmo Grid;

        /// <summary>
        /// The selection outline postFx.
        /// </summary>
        public SelectionOutline SelectionOutline;

        /// <summary>
        /// The editor primitives postFx.
        /// </summary>
        public EditorPrimitives EditorPrimitives;

        /// <summary>
        /// Gets or sets a value indicating whether draw <see cref="DebugDraw"/> shapes.
        /// </summary>
        public bool DrawDebugDraw = true;

        /// <summary>
        /// Gets the debug draw data for the viewport.
        /// </summary>
        public ViewportDebugDrawData DebugDrawData => _debugDrawData;

        /// <summary>
        /// Gets or sets a value indicating whether show navigation mesh.
        /// </summary>
        public bool ShowNavigation
        {
            get => _showNavigationButton.Checked;
            set => _showNavigationButton.Checked = value;
        }

        /// <summary>
        /// The sculpt terrain gizmo.
        /// </summary>
        public Tools.Terrain.SculptTerrainGizmoMode SculptTerrainGizmo;

        /// <summary>
        /// The paint terrain gizmo.
        /// </summary>
        public Tools.Terrain.PaintTerrainGizmoMode PaintTerrainGizmo;

        /// <summary>
        /// The edit terrain gizmo.
        /// </summary>
        public Tools.Terrain.EditTerrainGizmoMode EditTerrainGizmo;

        /// <summary>
        /// The paint foliage gizmo.
        /// </summary>
        public Tools.Foliage.PaintFoliageGizmoMode PaintFoliageGizmo;

        /// <summary>
        /// The edit foliage gizmo.
        /// </summary>
        public Tools.Foliage.EditFoliageGizmoMode EditFoliageGizmo;

        /// <summary>
        /// Initializes a new instance of the <see cref="MainEditorGizmoViewport"/> class.
        /// </summary>
        /// <param name="editor">Editor instance.</param>
        public MainEditorGizmoViewport(Editor editor)
        : base(Object.New<SceneRenderTask>(), editor.Undo, editor.Scene.Root)
        {
            _editor = editor;
            DragHandlers = new ViewportDragHandlers(this, this, ValidateDragItem, ValidateDragActorType, ValidateDragScriptItem);

            // Prepare rendering task
            Task.ActorsSource = ActorsSources.Scenes;
            Task.ViewFlags = ViewFlags.DefaultEditor;
            Task.Begin += OnBegin;
            Task.CollectDrawCalls += OnCollectDrawCalls;
            Task.PostRender += OnPostRender;

            // Render task after the main game task so streaming and render state data will use main game task instead of editor preview
            Task.Order = 1;

            // Create post effects
            SelectionOutline = Object.New<SelectionOutline>();
            SelectionOutline.SelectionGetter = () => TransformGizmo.SelectedParents;
            Task.AddCustomPostFx(SelectionOutline);
            EditorPrimitives = Object.New<EditorPrimitives>();
            EditorPrimitives.Viewport = this;
            Task.AddCustomPostFx(EditorPrimitives);
            _editorSpritesRenderer = Object.New<EditorSpritesRenderer>();
            _editorSpritesRenderer.Task = Task;
            Task.AddCustomPostFx(_editorSpritesRenderer);

            // Add transformation gizmo
            TransformGizmo = new TransformGizmo(this);
            TransformGizmo.ApplyTransformation += ApplyTransform;
            TransformGizmo.Duplicate += _editor.SceneEditing.Duplicate;
            Gizmos.Active = TransformGizmo;

            // Add rubber band selector
            _rubberBandSelector = new ViewportRubberBandSelector(this);

            // Add grid
            Grid = new GridGizmo(this);
            Grid.EnabledChanged += gizmo => _showGridButton.Icon = gizmo.Enabled ? Style.Current.CheckBoxTick : SpriteHandle.Invalid;

            editor.SceneEditing.SelectionChanged += OnSelectionChanged;

            // Gizmo widgets
            AddGizmoViewportWidgets(this, TransformGizmo, true);

            // Show grid widget
            _showGridButton = ViewWidgetShowMenu.AddButton("Grid", () => Grid.Enabled = !Grid.Enabled);
            _showGridButton.Icon = Style.Current.CheckBoxTick;
            _showGridButton.CloseMenuOnClick = false;

            // Show navigation widget
            _showNavigationButton = ViewWidgetShowMenu.AddButton("Navigation", () => ShowNavigation = !ShowNavigation);
            _showNavigationButton.CloseMenuOnClick = false;

            // Create camera widget
            ViewWidgetButtonMenu.AddSeparator();
            ViewWidgetButtonMenu.AddButton("Create camera here", CreateCameraAtView);

            // Init gizmo modes
            {
                // Add default modes used by the editor
                Gizmos.AddMode(new TransformGizmoMode());
                Gizmos.AddMode(new NoGizmoMode());
                Gizmos.AddMode(SculptTerrainGizmo = new Tools.Terrain.SculptTerrainGizmoMode());
                Gizmos.AddMode(PaintTerrainGizmo = new Tools.Terrain.PaintTerrainGizmoMode());
                Gizmos.AddMode(EditTerrainGizmo = new Tools.Terrain.EditTerrainGizmoMode());
                Gizmos.AddMode(PaintFoliageGizmo = new Tools.Foliage.PaintFoliageGizmoMode());
                Gizmos.AddMode(EditFoliageGizmo = new Tools.Foliage.EditFoliageGizmoMode());

                // Activate transform mode first
                Gizmos.SetActiveMode<TransformGizmoMode>();
            }

            // Setup input actions
            InputActions.Add(options => options.LockFocusSelection, LockFocusSelection);
            InputActions.Add(options => options.FocusSelection, FocusSelection);
            InputActions.Add(options => options.RotateSelection, RotateSelection);
            InputActions.Add(options => options.Delete, _editor.SceneEditing.Delete);
        }

        /// <inheritdoc />
        public override void Update(float deltaTime)
        {
            base.Update(deltaTime);

            var selection = TransformGizmo.SelectedParents;
            var requestUnlockFocus = FlaxEngine.Input.Mouse.GetButtonDown(MouseButton.Right) || FlaxEngine.Input.Mouse.GetButtonDown(MouseButton.Left);
            if (TransformGizmo.SelectedParents.Count == 0 || (requestUnlockFocus && ContainsFocus))
            {
                UnlockFocusSelection();
            }
            else if (_lockedFocus)
            {
                var selectionBounds = BoundingSphere.Empty;
                for (int i = 0; i < selection.Count; i++)
                {
                    selection[i].GetEditorSphere(out var sphere);
                    BoundingSphere.Merge(ref selectionBounds, ref sphere, out selectionBounds);
                }

                if (ContainsFocus)
                {
                    var viewportFocusDistance = Vector3.Distance(ViewPosition, selectionBounds.Center) / 10f;
                    _lockedFocusOffset -= FlaxEngine.Input.Mouse.ScrollDelta * viewportFocusDistance;
                }

                var focusDistance = Mathf.Max(selectionBounds.Radius * 2d, 100d);
                ViewPosition = selectionBounds.Center + (-ViewDirection * (focusDistance + _lockedFocusOffset));
            }
        }

        /// <summary>
        /// Overrides the selection outline effect or restored the default one.
        /// </summary>
        /// <param name="customSelectionOutline">The custom selection outline or null if use default one.</param>
        public void OverrideSelectionOutline(SelectionOutline customSelectionOutline)
        {
            if (_customSelectionOutline != null)
            {
                Task.RemoveCustomPostFx(_customSelectionOutline);
                Object.Destroy(ref _customSelectionOutline);
                Task.AddCustomPostFx(customSelectionOutline ? customSelectionOutline : SelectionOutline);
            }
            else if (customSelectionOutline != null)
            {
                Task.RemoveCustomPostFx(SelectionOutline);
                Task.AddCustomPostFx(customSelectionOutline);
            }

            _customSelectionOutline = customSelectionOutline;
        }

        private void CreateCameraAtView()
        {
            if (!Level.IsAnySceneLoaded)
                return;

            // Create actor
            var parent = Level.GetScene(0);
            var actor = new Camera
            {
                StaticFlags = StaticFlags.None,
                Name = Utilities.Utils.IncrementNameNumber("Camera", x => parent.GetChild(x) == null),
                Transform = ViewTransform,
                NearPlane = NearPlane,
                FarPlane = FarPlane,
                OrthographicScale = OrthographicScale,
                UsePerspective = !UseOrthographicProjection,
                FieldOfView = FieldOfView
            };

            // Spawn
            _editor.SceneEditing.Spawn(actor, parent);
        }

        private void OnBegin(RenderTask task, GPUContext context)
        {
            _debugDrawData.Clear();

            // Collect selected objects debug shapes and visuals
            var selectedParents = TransformGizmo.SelectedParents;
            if (selectedParents.Count > 0)
            {
                for (int i = 0; i < selectedParents.Count; i++)
                {
                    if (selectedParents[i].IsActiveInHierarchy)
                        selectedParents[i].OnDebugDraw(_debugDrawData);
                }
            }
        }

        private void OnCollectDrawCalls(ref RenderContext renderContext)
        {
            if (renderContext.View.Pass == DrawPass.Depth)
                return;
            DragHandlers.CollectDrawCalls(_debugDrawData, ref renderContext);
            if (ShowNavigation)
                Editor.Internal_DrawNavMesh();
            _debugDrawData.OnDraw(ref renderContext);
        }

        /// <inheritdoc />
        public void DrawEditorPrimitives(GPUContext context, ref RenderContext renderContext, GPUTexture target, GPUTexture targetDepth)
        {
            // Draw gizmos
            for (int i = 0; i < Gizmos.Count; i++)
            {
                Gizmos[i].Draw(ref renderContext);
            }

<<<<<<< HEAD
            // Draw RubberBand for rect selection
            _rubberBandSelector.Draw(context, target, targetDepth);

=======
>>>>>>> 23c251ea
            // Draw selected objects debug shapes and visuals
            if (DrawDebugDraw && (renderContext.View.Flags & ViewFlags.DebugDraw) == ViewFlags.DebugDraw)
            {
                unsafe
                {
                    fixed (IntPtr* actors = _debugDrawData.ActorsPtrs)
                    {
                        DebugDraw.DrawActors(new IntPtr(actors), _debugDrawData.ActorsCount, true);
                    }
                }

                DebugDraw.Draw(ref renderContext, target.View(), targetDepth.View(), true);
            }
        }

        private void OnPostRender(GPUContext context, ref RenderContext renderContext)
        {
            bool renderPostFx = true;
            switch (renderContext.View.Mode)
            {
            case ViewMode.Default:
            case ViewMode.PhysicsColliders:
                renderPostFx = false;
                break;
            }
            if (renderPostFx)
            {
                var task = renderContext.Task;

                // Render editor primitives, gizmo and debug shapes in debug view modes
                // Note: can use Output buffer as both input and output because EditorPrimitives is using an intermediate buffer
                if (EditorPrimitives && EditorPrimitives.CanRender())
                {
                    EditorPrimitives.Render(context, ref renderContext, task.Output, task.Output);
                }

                // Render editor sprites
                if (_editorSpritesRenderer && _editorSpritesRenderer.CanRender())
                {
                    _editorSpritesRenderer.Render(context, ref renderContext, task.Output, task.Output);
                }

                // Render selection outline
                var selectionOutline = _customSelectionOutline ?? SelectionOutline;
                if (selectionOutline && selectionOutline.CanRender())
                {
                    // Use temporary intermediate buffer
                    var desc = task.Output.Description;
                    var temp = RenderTargetPool.Get(ref desc);
                    selectionOutline.Render(context, ref renderContext, task.Output, temp);

                    // Copy the results back to the output
                    context.CopyTexture(task.Output, 0, 0, 0, 0, temp, 0);

                    RenderTargetPool.Release(temp);
                }
            }
        }

        private void OnSelectionChanged()
        {
            var selection = _editor.SceneEditing.Selection;
            Gizmos.ForEach(x => x.OnSelectionChanged(selection));
        }

        /// <summary>
        /// Press "R" to rotate the selected gizmo objects 45 degrees.
        /// </summary>
        public void RotateSelection()
        {
            var win = (WindowRootControl)Root;
            var selection = _editor.SceneEditing.Selection;
            var isShiftDown = win.GetKey(KeyboardKeys.Shift);

            Quaternion rotationDelta;
            if (isShiftDown)
                rotationDelta = Quaternion.Euler(0.0f, -45.0f, 0.0f);
            else
                rotationDelta = Quaternion.Euler(0.0f, 45.0f, 0.0f);

            bool useObjCenter = TransformGizmo.ActivePivot == TransformGizmoBase.PivotType.ObjectCenter;
            Vector3 gizmoPosition = TransformGizmo.Position;

            // Rotate selected objects
            bool isPlayMode = _editor.StateMachine.IsPlayMode;
            TransformGizmo.StartTransforming();
            for (int i = 0; i < selection.Count; i++)
            {
                var obj = selection[i];
                if (isPlayMode && obj.CanTransform == false)
                    continue;
                var trans = obj.Transform;
                var pivotOffset = trans.Translation - gizmoPosition;
                if (useObjCenter || pivotOffset.IsZero)
                {
                    trans.Orientation *= Quaternion.Invert(trans.Orientation) * rotationDelta * trans.Orientation;
                }
                else
                {
                    Matrix.RotationQuaternion(ref trans.Orientation, out var transWorld);
                    Matrix.RotationQuaternion(ref rotationDelta, out var deltaWorld);
                    Matrix world = transWorld * Matrix.Translation(pivotOffset) * deltaWorld * Matrix.Translation(-pivotOffset);
                    trans.SetRotation(ref world);
                    trans.Translation += world.TranslationVector;
                }
                obj.Transform = trans;
            }
            TransformGizmo.EndTransforming();
        }

        /// <inheritdoc />
        public override void OnLostFocus()
        {
            base.OnLostFocus();

            _rubberBandSelector.StopRubberBand();
        }

        /// <inheritdoc />
        public override void OnMouseLeave()
        {
            base.OnMouseLeave();

            _rubberBandSelector.StopRubberBand();
        }

        /// <summary>
        /// Focuses the viewport on the current selection of the gizmo.
        /// </summary>
        public void FocusSelection()
        {
            var orientation = ViewOrientation;
            FocusSelection(ref orientation);
        }

        /// <summary>
        /// Lock focus on the current selection gizmo.
        /// </summary>
        public void LockFocusSelection()
        {
            _lockedFocus = true;
        }

        /// <summary>
        /// Unlock focus on the current selection.
        /// </summary>
        public void UnlockFocusSelection()
        {
            _lockedFocus = false;
            _lockedFocusOffset = 0f;
        }

        /// <summary>
        /// Focuses the viewport on the current selection of the gizmo.
        /// </summary>
        /// <param name="orientation">The target view orientation.</param>
        public void FocusSelection(ref Quaternion orientation)
        {
            ViewportCamera.FocusSelection(Gizmos, ref orientation);
        }

        /// <summary>
        /// Applies the transform to the collection of scene graph nodes.
        /// </summary>
        /// <param name="selection">The selection.</param>
        /// <param name="translationDelta">The translation delta.</param>
        /// <param name="rotationDelta">The rotation delta.</param>
        /// <param name="scaleDelta">The scale delta.</param>
        public void ApplyTransform(List<SceneGraphNode> selection, ref Vector3 translationDelta, ref Quaternion rotationDelta, ref Vector3 scaleDelta)
        {
            bool applyRotation = !rotationDelta.IsIdentity;
            bool useObjCenter = TransformGizmo.ActivePivot == TransformGizmoBase.PivotType.ObjectCenter;
            Vector3 gizmoPosition = TransformGizmo.Position;

            // Transform selected objects
            bool isPlayMode = _editor.StateMachine.IsPlayMode;
            for (int i = 0; i < selection.Count; i++)
            {
                var obj = selection[i];

                // Block transforming static objects in play mode
                if (isPlayMode && obj.CanTransform == false)
                    continue;
                var trans = obj.Transform;

                // Apply rotation
                if (applyRotation)
                {
                    Vector3 pivotOffset = trans.Translation - gizmoPosition;
                    if (useObjCenter || pivotOffset.IsZero)
                    {
                        //trans.Orientation *= rotationDelta;
                        trans.Orientation *= Quaternion.Invert(trans.Orientation) * rotationDelta * trans.Orientation;
                    }
                    else
                    {
                        Matrix.RotationQuaternion(ref trans.Orientation, out var transWorld);
                        Matrix.RotationQuaternion(ref rotationDelta, out var deltaWorld);
                        Matrix world = transWorld * Matrix.Translation(pivotOffset) * deltaWorld * Matrix.Translation(-pivotOffset);
                        trans.SetRotation(ref world);
                        trans.Translation += world.TranslationVector;
                    }
                }

                // Apply scale
                const float scaleLimit = 99_999_999.0f;
                trans.Scale = Float3.Clamp(trans.Scale + scaleDelta, new Float3(-scaleLimit), new Float3(scaleLimit));

                // Apply translation
                trans.Translation += translationDelta;

                obj.Transform = trans;
            }
        }

        /// <inheritdoc />
        public override void Draw()
        {
            base.Draw();

            // Draw rubber band for rectangle selection
            _rubberBandSelector.Draw();
        }

        /// <inheritdoc />
        protected override void OrientViewport(ref Quaternion orientation)
        {
            if (TransformGizmo.SelectedParents.Count != 0)
                FocusSelection(ref orientation);
            else
                base.OrientViewport(ref orientation);
        }

        /// <inheritdoc />
        public override void OnMouseMove(Float2 location)
        {
            base.OnMouseMove(location);

            // Don't allow rubber band selection when gizmo is controlling mouse, vertex painting mode, or cloth painting is enabled
            bool canStart = !(IsControllingMouse || IsRightMouseButtonDown || IsAltKeyDown) &&
                            Gizmos.Active is TransformGizmo && !Gizmos.Active.IsControllingMouse;
            _rubberBandSelector.TryCreateRubberBand(canStart, _viewMousePos, ViewFrustum);
        }

        /// <inheritdoc />
        protected override void OnLeftMouseButtonDown()
        {
            base.OnLeftMouseButtonDown();

            _rubberBandSelector.TryStartingRubberBandSelection();
        }

        /// <inheritdoc />
        protected override void OnLeftMouseButtonUp()
        {
            // Skip if was controlling mouse or mouse is not over the area
            if (_prevInput.IsControllingMouse || !Bounds.Contains(ref _viewMousePos))
                return;

            // Select rubberbanded rect actor nodes or pick with gizmo
            if (!_rubberBandSelector.ReleaseRubberBandSelection())
            {
                // Try to pick something with the current gizmo
                Gizmos.Active?.Pick();
            }

            // Keep focus
            Focus();

            base.OnLeftMouseButtonUp();
        }

        /// <inheritdoc />
        public override bool OnMouseUp(Float2 location, MouseButton button)
        {
            if (base.OnMouseUp(location, button))
                return true;

            // Handle mouse going up when using rubber band with mouse capture that click up outside the view
            if (button == MouseButton.Left && !new Rectangle(Float2.Zero, Size).Contains(ref location))
            {
                _rubberBandSelector.ReleaseRubberBandSelection();
                return true;
            }

            return false;
        }

        /// <inheritdoc />
        public override DragDropEffect OnDragEnter(ref Float2 location, DragData data)
        {
            DragHandlers.ClearDragEffects();
            var result = base.OnDragEnter(ref location, data);
            if (result != DragDropEffect.None)
                return result;
            return DragHandlers.DragEnter(ref location, data);
        }

        private bool ValidateDragItem(ContentItem contentItem)
        {
            if (!Level.IsAnySceneLoaded)
                return false;

            if (contentItem is AssetItem assetItem)
            {
                if (assetItem.OnEditorDrag(this))
                    return true;
                if (assetItem.IsOfType<MaterialBase>())
                    return true;
                if (assetItem.IsOfType<SceneAsset>())
                    return true;
            }

            return false;
        }

        private static bool ValidateDragActorType(ScriptType actorType)
        {
            return Level.IsAnySceneLoaded && Editor.Instance.CodeEditing.Actors.Get().Contains(actorType);
        }

        private static bool ValidateDragScriptItem(ScriptItem script)
        {
            return Level.IsAnySceneLoaded && Editor.Instance.CodeEditing.Actors.Get(script) != ScriptType.Null;
        }

        /// <inheritdoc />
        public override DragDropEffect OnDragMove(ref Float2 location, DragData data)
        {
            DragHandlers.ClearDragEffects();
            var result = base.OnDragMove(ref location, data);
            if (result != DragDropEffect.None)
                return result;
            return DragHandlers.DragEnter(ref location, data);
        }

        /// <inheritdoc />
        public override void OnDragLeave()
        {
            DragHandlers.ClearDragEffects();
            DragHandlers.OnDragLeave();
            base.OnDragLeave();
        }

        /// <inheritdoc />
        public override DragDropEffect OnDragDrop(ref Float2 location, DragData data)
        {
            DragHandlers.ClearDragEffects();
            var result = base.OnDragDrop(ref location, data);
            if (result != DragDropEffect.None)
                return result;
            return DragHandlers.DragDrop(ref location, data);
        }

        /// <inheritdoc />
        public override void Select(List<SceneGraphNode> nodes)
        {
            _editor.SceneEditing.Select(nodes);
        }

        /// <inheritdoc />
        public override void Spawn(Actor actor)
        {
            var parent = actor.Parent ?? Level.GetScene(0);
            actor.Name = Utilities.Utils.IncrementNameNumber(actor.Name, x => parent.GetChild(x) == null);
            _editor.SceneEditing.Spawn(actor);
        }

        /// <inheritdoc />
        public override void OpenContextMenu()
        {
            var mouse = PointFromWindow(Root.MousePosition);
            _editor.Windows.SceneWin.ShowContextMenu(this, mouse);
        }

        /// <inheritdoc />
        public override void OnDestroy()
        {
            if (IsDisposing)
                return;

            _debugDrawData.Dispose();
            if (_task != null)
            {
                // Release if task is not used to save screenshot for project icon
                Object.Destroy(ref _task);
                ReleaseResources();
            }

            base.OnDestroy();
        }

        private RenderTask _savedTask;
        private GPUTexture _savedBackBuffer;

        internal void SaveProjectIcon()
        {
            TakeScreenshot(StringUtils.CombinePaths(Globals.ProjectCacheFolder, "icon.png"));

            _savedTask = _task;
            _savedBackBuffer = _backBuffer;

            _task = null;
            _backBuffer = null;
        }

        internal void SaveProjectIconEnd()
        {
            if (_savedTask)
            {
                _savedTask.Enabled = false;
                Object.Destroy(_savedTask);
                ReleaseResources();
                _savedTask = null;
            }
            Object.Destroy(ref _savedBackBuffer);
        }

        private void ReleaseResources()
        {
            if (Task)
            {
                Task.RemoveCustomPostFx(SelectionOutline);
                Task.RemoveCustomPostFx(EditorPrimitives);
                Task.RemoveCustomPostFx(_editorSpritesRenderer);
                Task.RemoveCustomPostFx(_customSelectionOutline);
            }
            Object.Destroy(ref SelectionOutline);
            Object.Destroy(ref EditorPrimitives);
            Object.Destroy(ref _editorSpritesRenderer);
            Object.Destroy(ref _customSelectionOutline);
        }
    }
}<|MERGE_RESOLUTION|>--- conflicted
+++ resolved
@@ -371,12 +371,6 @@
                 Gizmos[i].Draw(ref renderContext);
             }
 
-<<<<<<< HEAD
-            // Draw RubberBand for rect selection
-            _rubberBandSelector.Draw(context, target, targetDepth);
-
-=======
->>>>>>> 23c251ea
             // Draw selected objects debug shapes and visuals
             if (DrawDebugDraw && (renderContext.View.Flags & ViewFlags.DebugDraw) == ViewFlags.DebugDraw)
             {
