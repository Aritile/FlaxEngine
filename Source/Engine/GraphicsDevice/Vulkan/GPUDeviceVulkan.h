--- conflicted
+++ resolved
@@ -309,14 +309,9 @@
 private:
     GPUDeviceVulkan* _device;
     GPUTextureVulkan* _dummyTextures[6];
-<<<<<<< HEAD
     GPUBufferVulkan** _dummyBuffers = nullptr;
-    GPUBufferVulkan* _dummyVB;
-=======
-    GPUBufferVulkan* _dummyBuffer = nullptr;
     GPUBufferVulkan* _dummyVB = nullptr;
     GPUConstantBuffer* _dummyCB = nullptr;
->>>>>>> a93085d6
     VkSampler _staticSamplers[GPU_STATIC_SAMPLERS_COUNT];
 
 public:
