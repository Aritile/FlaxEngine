// Copyright (c) Wojciech Figat. All rights reserved.

#include "Particles.h"
#include "ParticleEffect.h"
#include "Engine/Content/Assets/Model.h"
#include "Engine/Core/Collections/Sorting.h"
#include "Engine/Core/Collections/HashSet.h"
#include "Engine/Engine/EngineService.h"
#include "Engine/Engine/Time.h"
#include "Engine/Engine/Engine.h"
#include "Engine/Graphics/GPUBuffer.h"
#include "Engine/Graphics/GPUPipelineStatePermutations.h"
#include "Engine/Graphics/RenderTask.h"
#include "Engine/Graphics/DynamicBuffer.h"
#include "Engine/Graphics/GPUContext.h"
#include "Engine/Graphics/RenderTools.h"
#include "Engine/Graphics/Shaders/GPUVertexLayout.h"
#include "Engine/Profiler/ProfilerCPU.h"
#include "Engine/Profiler/ProfilerMemory.h"
#include "Engine/Renderer/DrawCall.h"
#include "Engine/Renderer/RenderList.h"
#include "Engine/Threading/TaskGraph.h"
#if COMPILE_WITH_GPU_PARTICLES
#include "Engine/Threading/Threading.h"
#include "Engine/Content/Assets/Shader.h"
#include "Engine/Profiler/ProfilerGPU.h"
#include "Engine/Renderer/Utils/BitonicSort.h"
#endif
#if USE_EDITOR
#include "Editor/Editor.h"
#endif

PACK_STRUCT(struct SpriteParticleVertex
    {
    float X;
    float Y;
    float U;
    float V;
    });

class SpriteParticleRenderer
{
public:
    GPUBuffer* VB = nullptr;
    GPUBuffer* IB = nullptr;
    const static int32 VertexCount = 4;
    const static int32 IndexCount = 6;

public:
    bool Init()
    {
        if (VB)
            return false;
        VB = GPUDevice::Instance->CreateBuffer(TEXT("SpriteParticleRenderer.VB"));
        IB = GPUDevice::Instance->CreateBuffer(TEXT("SpriteParticleRenderer.IB"));
        SpriteParticleVertex vertexBuffer[] =
        {
            { -0.5f, -0.5f, 0.0f, 0.0f },
            { +0.5f, -0.5f, 1.0f, 0.0f },
            { +0.5f, +0.5f, 1.0f, 1.0f },
            { -0.5f, +0.5f, 0.0f, 1.0f },
        };
        uint16 indexBuffer[] = { 0, 1, 2, 0, 2, 3, };
        auto layout = GPUVertexLayout::Get({
            { VertexElement::Types::Position, 0, 0, 0, PixelFormat::R32G32_Float },
            { VertexElement::Types::TexCoord, 0, 0, 0, PixelFormat::R32G32_Float },
        });
        return VB->Init(GPUBufferDescription::Vertex(layout, sizeof(SpriteParticleVertex), VertexCount, vertexBuffer)) ||
               IB->Init(GPUBufferDescription::Index(sizeof(uint16), IndexCount, indexBuffer));
    }

    void Dispose()
    {
        SAFE_DELETE_GPU_RESOURCE(VB);
        SAFE_DELETE_GPU_RESOURCE(IB);
    }

    void SetupDrawCall(DrawCall& drawCall) const
    {
        drawCall.Geometry.IndexBuffer = IB;
        drawCall.Geometry.VertexBuffers[0] = VB;
        drawCall.Geometry.VertexBuffers[1] = nullptr;
        drawCall.Geometry.VertexBuffers[2] = nullptr;
        drawCall.Geometry.VertexBuffersOffsets[0] = 0;
        drawCall.Geometry.VertexBuffersOffsets[1] = 0;
        drawCall.Geometry.VertexBuffersOffsets[2] = 0;
        drawCall.Draw.StartIndex = 0;
        drawCall.Draw.IndicesCount = IndexCount;
    }
};

PACK_STRUCT(struct RibbonParticleVertex {
    uint32 Order;
    uint32 ParticleIndex;
    uint32 PrevParticleIndex;
    float Distance;
    // TODO: pack into half/uint16 data

    static GPUVertexLayout* GetLayout()
    {
        return GPUVertexLayout::Get({
            { VertexElement::Types::TexCoord0, 0, 0, 0, PixelFormat::R32_UInt },
            { VertexElement::Types::TexCoord1, 0, 0, 0, PixelFormat::R32_UInt },
            { VertexElement::Types::TexCoord2, 0, 0, 0, PixelFormat::R32_UInt },
            { VertexElement::Types::TexCoord3, 0, 0, 0, PixelFormat::R32_Float },
        });
    }
    });

struct EmitterCache
{
    double LastTimeUsed;
    ParticleBuffer* Buffer;
};

namespace ParticleManagerImpl
{
    CriticalSection PoolLocker;
    Dictionary<ParticleEmitter*, Array<EmitterCache>> Pool;
    Array<ParticleEffect*> UpdateList;
#if COMPILE_WITH_GPU_PARTICLES
    CriticalSection GpuUpdateListLocker;
    Array<ParticleEffect*> GpuUpdateList;
    RenderTask* GpuRenderTask = nullptr;
#endif
}

using namespace ParticleManagerImpl;

TaskGraphSystem* Particles::System = nullptr;
ConcurrentSystemLocker Particles::SystemLocker;
bool Particles::EnableParticleBufferPooling = true;
float Particles::ParticleBufferRecycleTimeout = 10.0f;

SpriteParticleRenderer SpriteRenderer;

namespace ParticlesDrawCPU
{
    Array<uint32> SortingKeys[2];
    Array<int32> SortingIndices;
    Array<int32> SortedIndices;
}

class ParticleManagerService : public EngineService
{
public:
    ParticleManagerService()
        : EngineService(TEXT("Particle Manager"), 65)
    {
    }

    bool Init() override;
    void Dispose() override;
};

class ParticlesSystem : public TaskGraphSystem
{
public:
    float DeltaTime, UnscaledDeltaTime, Time, UnscaledTime;
    bool Active;

    void Job(int32 index);
    void Execute(TaskGraph* graph) override;
    void PostExecute(TaskGraph* graph) override;
};

ParticleManagerService ParticleManagerServiceInstance;

void Particles::UpdateEffect(ParticleEffect* effect)
{
    PROFILE_MEM(Particles);
    UpdateList.Add(effect);
}

void Particles::OnEffectDestroy(ParticleEffect* effect)
{
    UpdateList.Remove(effect);
#if COMPILE_WITH_GPU_PARTICLES
    GpuUpdateList.Remove(effect);
#endif
}

typedef Array<int32, FixedAllocation<PARTICLE_EMITTER_MAX_MODULES>> RenderModulesIndices;

void DrawEmitterCPU(RenderContext& renderContext, ParticleBuffer* buffer, DrawCall& drawCall, DrawPass drawModes, StaticFlags staticFlags, ParticleEmitterInstance& emitterData, const RenderModulesIndices& renderModulesIndices, int8 sortOrder)
{
    // Skip if CPU buffer is empty
    if (buffer->CPU.Count == 0)
        return;
    const auto context = GPUDevice::Instance->GetMainContext();
    auto emitter = buffer->Emitter;

    // Check if need to perform any particles sorting
    if (emitter->Graph.SortModules.HasItems() && renderContext.View.Pass != DrawPass::Depth)
    {
        // Prepare sorting data
        if (!buffer->GPU.SortedIndices)
            buffer->AllocateSortBuffer();

        // Execute all sorting modules
        for (int32 moduleIndex = 0; moduleIndex < emitter->Graph.SortModules.Count(); moduleIndex++)
        {
            auto module = emitter->Graph.SortModules[moduleIndex];
            const int32 sortedIndicesOffset = module->SortedIndicesOffset;
            const auto sortMode = static_cast<ParticleSortMode>(module->Values[2].AsInt);
            const int32 stride = buffer->Stride;
            const int32 listSize = buffer->CPU.Count;
#define PREPARE_CACHE(list) (ParticlesDrawCPU::list).Clear(); (ParticlesDrawCPU::list).Resize(listSize)
            PREPARE_CACHE(SortingKeys[0]);
            PREPARE_CACHE(SortingKeys[1]);
            PREPARE_CACHE(SortingIndices);
#undef PREPARE_CACHE
            uint32* sortedKeys = ParticlesDrawCPU::SortingKeys[0].Get();
            const uint32 sortKeyXor = sortMode != ParticleSortMode::CustomAscending ? MAX_uint32 : 0;
            switch (sortMode)
            {
            case ParticleSortMode::ViewDepth:
            {
                const Matrix viewProjection = renderContext.View.ViewProjection();
                byte* positionPtr = buffer->CPU.Buffer.Get() + emitter->Graph.GetPositionAttributeOffset();
                if (emitter->SimulationSpace == ParticlesSimulationSpace::Local)
                {
                    for (int32 i = 0; i < buffer->CPU.Count; i++)
                    {
                        // TODO: use SIMD
                        sortedKeys[i] = RenderTools::ComputeDistanceSortKey(Matrix::TransformPosition(viewProjection, Matrix::TransformPosition(drawCall.World, *(Float3*)positionPtr)).W) ^ sortKeyXor;
                        positionPtr += stride;
                    }
                }
                else
                {
                    for (int32 i = 0; i < buffer->CPU.Count; i++)
                    {
                        sortedKeys[i] = RenderTools::ComputeDistanceSortKey(Matrix::TransformPosition(viewProjection, *(Float3*)positionPtr).W) ^ sortKeyXor;
                        positionPtr += stride;
                    }
                }
                break;
            }
            case ParticleSortMode::ViewDistance:
            {
                const Float3 viewPosition = renderContext.View.Position;
                byte* positionPtr = buffer->CPU.Buffer.Get() + emitter->Graph.GetPositionAttributeOffset();
                if (emitter->SimulationSpace == ParticlesSimulationSpace::Local)
                {
                    for (int32 i = 0; i < buffer->CPU.Count; i++)
                    {
                        // TODO: use SIMD
                        sortedKeys[i] = RenderTools::ComputeDistanceSortKey((viewPosition - Float3::Transform(*(Float3*)positionPtr, drawCall.World)).LengthSquared()) ^ sortKeyXor;
                        positionPtr += stride;
                    }
                }
                else
                {
                    for (int32 i = 0; i < buffer->CPU.Count; i++)
                    {
                        // TODO: use SIMD
                        sortedKeys[i] = RenderTools::ComputeDistanceSortKey((viewPosition - *(Float3*)positionPtr).LengthSquared()) ^ sortKeyXor;
                        positionPtr += stride;
                    }
                }
                break;
            }
            case ParticleSortMode::CustomAscending:
            case ParticleSortMode::CustomDescending:
            {
                int32 attributeIdx = module->Attributes[0];
                if (attributeIdx == -1)
                    break;
                byte* attributePtr = buffer->CPU.Buffer.Get() + emitter->Graph.Layout.Attributes[attributeIdx].Offset;
                for (int32 i = 0; i < buffer->CPU.Count; i++)
                {
                    sortedKeys[i] = RenderTools::ComputeDistanceSortKey(*(float*)attributePtr) ^ sortKeyXor;
                    attributePtr += stride;
                }
                break;
            }
#if !BUILD_RELEASE
            default:
                CRASH;
#endif
            }

            // Generate sorting indices
            int32* sortedIndices;
            {
                ParticlesDrawCPU::SortedIndices.Resize(listSize);
                sortedIndices = ParticlesDrawCPU::SortedIndices.Get();
                for (int i = 0; i < listSize; i++)
                    sortedIndices[i] = i;
            }

            // Sort keys with indices
            {
                Sorting::RadixSort(sortedKeys, sortedIndices, ParticlesDrawCPU::SortingKeys[1].Get(), ParticlesDrawCPU::SortingIndices.Get(), listSize);
            }

            // Upload CPU particles indices
            {
                context->UpdateBuffer(buffer->GPU.SortedIndices, sortedIndices, listSize * sizeof(int32), sortedIndicesOffset);
            }
        }
    }

    // Upload CPU particles data to GPU
    {
        context->UpdateBuffer(buffer->GPU.Buffer, buffer->CPU.Buffer.Get(), buffer->CPU.Count * buffer->Stride);
    }

    // Check if need to setup ribbon modules
    int32 ribbonModuleIndex = 0;
    int32 ribbonModulesDrawIndicesPos = 0;
    int32 ribbonModulesDrawIndicesStart[PARTICLE_EMITTER_MAX_RIBBONS] = {};
    int32 ribbonModulesDrawIndicesCount[PARTICLE_EMITTER_MAX_RIBBONS] = {};
    int32 ribbonModulesSegmentCount[PARTICLE_EMITTER_MAX_RIBBONS] = {};
    if (emitter->Graph.RibbonRenderingModules.HasItems())
    {
        // Prepare ribbon data
        if (!buffer->GPU.RibbonIndexBufferDynamic)
            buffer->GPU.RibbonIndexBufferDynamic = New<DynamicIndexBuffer>(0, (uint32)sizeof(uint16), TEXT("RibbonIndexBufferDynamic"));
        else
            buffer->GPU.RibbonIndexBufferDynamic->Clear();
        if (!buffer->GPU.RibbonVertexBufferDynamic)
            buffer->GPU.RibbonVertexBufferDynamic = New<DynamicVertexBuffer>(0, (uint32)sizeof(RibbonParticleVertex), TEXT("RibbonVertexBufferDynamic"), RibbonParticleVertex::GetLayout());
        else
            buffer->GPU.RibbonVertexBufferDynamic->Clear();
        auto& indexBuffer = buffer->GPU.RibbonIndexBufferDynamic->Data;
        auto& vertexBuffer = buffer->GPU.RibbonVertexBufferDynamic->Data;

        // Setup all ribbon modules
        for (int32 index = 0; index < renderModulesIndices.Count(); index++)
        {
            const int32 moduleIndex = renderModulesIndices[index];
            auto module = emitter->Graph.RenderModules[moduleIndex];
            if (module->TypeID != 404 || ribbonModuleIndex >= PARTICLE_EMITTER_MAX_RIBBONS)
                continue;
            ribbonModulesDrawIndicesStart[ribbonModuleIndex] = ribbonModulesDrawIndicesPos;
            ribbonModulesDrawIndicesCount[ribbonModuleIndex] = 0;

            // Prepare particles buffer access
            auto positionOffset = emitter->Graph.GetPositionAttributeOffset();
            if (positionOffset == -1 || buffer->CPU.Count < 2 || buffer->CPU.RibbonOrder.IsEmpty())
                break;
            uint32 count = buffer->CPU.Count;
            ASSERT(buffer->CPU.RibbonOrder.Count() == emitter->Graph.RibbonRenderingModules.Count() * buffer->Capacity);
            int32* ribbonOrderData = buffer->CPU.RibbonOrder.Get() + module->RibbonOrderOffset;
            ParticleBufferCPUDataAccessor<Float3> positionData(buffer, emitter->Graph.Layout.GetAttributeOffset(module->Attributes[0]));

            // Write ribbon indices/vertices
            int32 indices = 0, segmentCount = 0;
            float totalDistance = 0.0f;
            int32 firstVertexIndex = vertexBuffer.Count();
            uint32 idxPrev = ribbonOrderData[0], vertexPrev = 0;
            {
                uint32 idxThis = ribbonOrderData[0];

                // 2 vertices
                {
                    vertexBuffer.AddUninitialized(2 * sizeof(RibbonParticleVertex));
                    auto ptr = (RibbonParticleVertex*)(vertexBuffer.Get() + firstVertexIndex);

                    RibbonParticleVertex v = { 0, idxThis, idxThis, totalDistance };

                    *ptr++ = v;
                    *ptr++ = v;
                }

                idxPrev = idxThis;
            }
            for (uint32 i = 1; i < count; i++)
            {
                uint32 idxThis = ribbonOrderData[i];
                Float3 direction = positionData[idxThis] - positionData[idxPrev];
                const float distance = direction.Length();
                if (distance > 0.002f)
                {
                    totalDistance += distance;

                    // 2 vertices
                    {
                        auto idx = vertexBuffer.Count();
                        vertexBuffer.AddUninitialized(2 * sizeof(RibbonParticleVertex));
                        auto ptr = (RibbonParticleVertex*)(vertexBuffer.Get() + idx);

                        // TODO: this could be optimized by manually fetching per-particle data in vertex shader (2x less data to send and fetch)
                        RibbonParticleVertex v = { i, idxThis, idxPrev, totalDistance };

                        *ptr++ = v;
                        *ptr++ = v;
                    }

                    // 2 triangles
                    {
                        auto idx = indexBuffer.Count();
                        indexBuffer.AddUninitialized(6 * sizeof(uint16));
                        auto ptr = (uint16*)(indexBuffer.Get() + idx);

                        uint32 i0 = vertexPrev;
                        uint32 i1 = vertexPrev + 2;

                        *ptr++ = i0;
                        *ptr++ = i0 + 1;
                        *ptr++ = i1;

                        *ptr++ = i0 + 1;
                        *ptr++ = i1 + 1;
                        *ptr++ = i1;

                        indices += 6;
                    }

                    idxPrev = idxThis;
                    segmentCount++;
                    vertexPrev += 2;
                }
            }
            if (segmentCount == 0)
                continue;
            {
                // Fix first particle vertex data to have proper direction
                auto ptr0 = (RibbonParticleVertex*)(vertexBuffer.Get() + firstVertexIndex);
                auto ptr1 = ptr0 + 1;
                auto ptr2 = ptr1 + 1;
                ptr0->PrevParticleIndex = ptr1->PrevParticleIndex = ptr2->ParticleIndex;
            }

            // Setup ribbon data
            ribbonModulesSegmentCount[ribbonModuleIndex] = segmentCount;
            ribbonModulesDrawIndicesCount[index] = indices;
            ribbonModulesDrawIndicesPos += indices;

            ribbonModuleIndex++;
        }

        if (ribbonModuleIndex != 0)
        {
            // Upload data to the GPU buffer
            buffer->GPU.RibbonIndexBufferDynamic->Flush(context);
            buffer->GPU.RibbonVertexBufferDynamic->Flush(context);
        }
    }

    // Execute all rendering modules
    ribbonModuleIndex = 0;
    for (int32 index = 0; index < renderModulesIndices.Count(); index++)
    {
        const int32 moduleIndex = renderModulesIndices[index];
        auto module = emitter->Graph.RenderModules[moduleIndex];
        drawCall.Particle.Module = module;

        switch (module->TypeID)
        {
        // Sprite Rendering
        case 400:
        {
            const auto material = (MaterialBase*)module->Assets[0].Get();
            const auto moduleDrawModes = module->Values.Count() > 3 ? (DrawPass)module->Values[3].AsInt : DrawPass::Default;
            auto dp = drawModes & moduleDrawModes & material->GetDrawModes();
            if (dp == DrawPass::None)
                break;
            drawCall.Material = material;

            // Submit draw call
            SpriteRenderer.SetupDrawCall(drawCall);
            drawCall.InstanceCount = buffer->CPU.Count;
            renderContext.List->AddDrawCall(renderContext, dp, staticFlags, drawCall, false, sortOrder);

            break;
        }
        // Model Rendering
        case 403:
        {
            const auto model = (Model*)module->Assets[0].Get();
            const auto material = (MaterialBase*)module->Assets[1].Get();
            const auto moduleDrawModes = module->Values.Count() > 4 ? (DrawPass)module->Values[4].AsInt : DrawPass::Default;
            auto dp = drawModes & moduleDrawModes & material->GetDrawModes();
            if (dp == DrawPass::None)
                break;
            drawCall.Material = material;

            // TODO: model LOD picking for particles?
            int32 lodIndex = 0;
            ModelLOD& lod = model->LODs[lodIndex];
            for (int32 meshIndex = 0; meshIndex < lod.Meshes.Count(); meshIndex++)
            {
                Mesh& mesh = lod.Meshes[meshIndex];
                if (!mesh.IsInitialized())
                    continue;
                // TODO: include mesh entry transformation, visibility and shadows mode?

                // Submit draw call
                mesh.GetDrawCallGeometry(drawCall);
                drawCall.InstanceCount = buffer->CPU.Count;
                renderContext.List->AddDrawCall(renderContext, dp, staticFlags, drawCall, false, sortOrder);
            }

            break;
        }
        // Ribbon Rendering
        case 404:
        {
            if (ribbonModulesDrawIndicesCount[ribbonModuleIndex] == 0)
                break;
            const auto material = (MaterialBase*)module->Assets[0].Get();
            const auto moduleDrawModes = module->Values.Count() > 6 ? (DrawPass)module->Values[6].AsInt : DrawPass::Default;
            auto dp = drawModes & moduleDrawModes & material->GetDrawModes();
            if (dp == DrawPass::None)
                break;
            drawCall.Material = material;

            // Node properties
            float uvTilingDistance = module->Values[3].AsFloat;
            Float2 uvScale = module->Values[4].AsFloat2();
            Float2 uvOffset = module->Values[5].AsFloat2();

            ParticleBufferCPUDataAccessor<float> sortKeyData(buffer, emitter->Graph.Layout.GetAttributeOffset(module->Attributes[1]));
            int32* ribbonOrderData = buffer->CPU.RibbonOrder.Get() + module->RibbonOrderOffset;
            int32 count = buffer->CPU.Count;

            // Setup ribbon data
            auto& ribbon = drawCall.Particle.Ribbon;
            ribbon.UVTilingDistance = uvTilingDistance;
            ribbon.SegmentCount = ribbonModulesSegmentCount[ribbonModuleIndex];
            ribbon.UVScaleX = uvScale.X;
            ribbon.UVScaleY = uvScale.Y;
            ribbon.UVOffsetX = uvOffset.X;
            ribbon.UVOffsetY = uvOffset.Y;
            if (ribbon.SegmentCount != 0 && Math::IsZero(uvTilingDistance) && sortKeyData.IsValid())
            {
                float firstSortValue = sortKeyData[ribbonOrderData[0]];
                float lastSortValue = sortKeyData[ribbonOrderData[count - 1]];

                float sortUScale = lastSortValue - firstSortValue;
                float sortUOffset = firstSortValue;

                ribbon.UVScaleX *= sortUScale;
                ribbon.UVOffsetX += sortUOffset * uvScale.X;
            }

            // TODO: invert particles rendering order if camera is closer to the ribbon end than start

            // Submit draw call
            drawCall.Geometry.IndexBuffer = buffer->GPU.RibbonIndexBufferDynamic->GetBuffer();
            drawCall.Geometry.VertexBuffers[0] = buffer->GPU.RibbonVertexBufferDynamic->GetBuffer();
            drawCall.Geometry.VertexBuffers[1] = nullptr;
            drawCall.Geometry.VertexBuffers[2] = nullptr;
            drawCall.Geometry.VertexBuffersOffsets[0] = 0;
            drawCall.Geometry.VertexBuffersOffsets[1] = 0;
            drawCall.Geometry.VertexBuffersOffsets[2] = 0;
            drawCall.Draw.StartIndex = ribbonModulesDrawIndicesStart[ribbonModuleIndex];
            drawCall.Draw.IndicesCount = ribbonModulesDrawIndicesCount[ribbonModuleIndex];
            drawCall.InstanceCount = 1;
            renderContext.List->AddDrawCall(renderContext, dp, staticFlags, drawCall, false, sortOrder);

            ribbonModuleIndex++;

            break;
        }
        // Volumetric Fog Rendering
        case 405:
        {
            const auto material = (MaterialBase*)module->Assets[0].Get();
            drawCall.Material = material;
            drawCall.InstanceCount = 1;

            auto positionOffset = emitter->Graph.Layout.GetAttributeOffset(module->Attributes[0]);
            int32 count = buffer->CPU.Count;
            if (positionOffset == -1 || count < 0)
                break;
            auto radiusOffset = emitter->Graph.Layout.GetAttributeOffset(module->Attributes[1]);
            ParticleBufferCPUDataAccessor<Float3> positionData(buffer, positionOffset);
            ParticleBufferCPUDataAccessor<float> radiusData(buffer, radiusOffset);
            const bool hasRadius = radiusOffset != -1;
            for (int32 i = 0; i < count; i++)
            {
                // Submit draw call
                // TODO: use instancing for volumetric fog particles (combine it with instanced circle rasterization into 3d texture)
                drawCall.Particle.VolumetricFog.Position = positionData[i];
                if (emitter->SimulationSpace == ParticlesSimulationSpace::Local)
                    Float3::Transform(drawCall.Particle.VolumetricFog.Position, drawCall.World, drawCall.Particle.VolumetricFog.Position);
                drawCall.Particle.VolumetricFog.Radius = hasRadius ? radiusData[i] : 100.0f;
                drawCall.Particle.VolumetricFog.ParticleIndex = i;
                renderContext.List->VolumetricFogParticles.Add(drawCall);
            }
            break;
        }
        }
    }
}

#if COMPILE_WITH_GPU_PARTICLES

GPU_CB_STRUCT(GPUParticlesSortingData {
    Float3 ViewPosition;
    uint32 ParticleCounterOffset;
    uint32 ParticleStride;
    uint32 ParticleCapacity;
    uint32 PositionOffset;
    uint32 CustomOffset;
    Matrix PositionTransform;
    });

AssetReference<Shader> GPUParticlesSorting;
GPUConstantBuffer* GPUParticlesSortingCB;
GPUShaderProgramCS* GPUParticlesSortingCS[3];

#if COMPILE_WITH_DEV_ENV

void OnShaderReloading(Asset* obj)
{
    GPUParticlesSortingCB = nullptr;
    Platform::MemoryClear(GPUParticlesSortingCS, sizeof(GPUParticlesSortingCS));
}

#endif

void CleanupGPUParticlesSorting()
{
    GPUParticlesSorting = nullptr;
}

void DrawEmitterGPU(RenderContext& renderContext, ParticleBuffer* buffer, DrawCall& drawCall, DrawPass drawModes, StaticFlags staticFlags, ParticleEmitterInstance& emitterData, const RenderModulesIndices& renderModulesIndices, int8 sortOrder)
{
    const auto context = GPUDevice::Instance->GetMainContext();
    auto emitter = buffer->Emitter;

    // Check if need to perform any particles sorting
    if (emitter->Graph.SortModules.HasItems() && renderContext.View.Pass != DrawPass::Depth && buffer->GPU.ParticlesCountMax != 0)
    {
        PROFILE_GPU_CPU_NAMED("Sort Particles");

        // Prepare pipeline
        if (GPUParticlesSorting == nullptr)
        {
            // TODO: preload shader if platform supports GPU particles
            GPUParticlesSorting = Content::LoadAsyncInternal<Shader>(TEXT("Shaders/GPUParticlesSorting"));
            if (GPUParticlesSorting == nullptr || GPUParticlesSorting->WaitForLoaded())
                return;
#if COMPILE_WITH_DEV_ENV
            GPUParticlesSorting.Get()->OnReloading.Bind<OnShaderReloading>();
#endif
        }
        if (!GPUParticlesSortingCB)
        {
            const auto shader = GPUParticlesSorting->GetShader();
            const StringAnsiView CS_Sort("CS_Sort");
            GPUParticlesSortingCS[0] = shader->GetCS(CS_Sort, 0);
            GPUParticlesSortingCS[1] = shader->GetCS(CS_Sort, 1);
            GPUParticlesSortingCS[2] = shader->GetCS(CS_Sort, 2);
            GPUParticlesSortingCB = shader->GetCB(0);
            ASSERT(GPUParticlesSortingCB);
        }

        // Prepare sorting data
        if (!buffer->GPU.SortedIndices)
            buffer->AllocateSortBuffer();
        ASSERT(buffer->GPU.SortingKeysBuffer);

        // Execute all sorting modules
        for (int32 moduleIndex = 0; moduleIndex < emitter->Graph.SortModules.Count(); moduleIndex++)
        {
            auto module = emitter->Graph.SortModules[moduleIndex];
            const auto sortMode = static_cast<ParticleSortMode>(module->Values[2].AsInt);

            // Generate sorting keys based on sorting mode
            GPUParticlesSortingData data;
            data.ParticleCounterOffset = buffer->GPU.ParticleCounterOffset;
            data.ParticleStride = buffer->Stride;
            data.ParticleCapacity = buffer->Capacity;
            int32 permutationIndex;
            bool sortAscending;
            switch (sortMode)
            {
            case ParticleSortMode::ViewDepth:
            {
                permutationIndex = 0;
                sortAscending = false;
                data.PositionOffset = emitter->Graph.GetPositionAttributeOffset();
                const Matrix viewProjection = renderContext.View.ViewProjection();
                if (emitter->SimulationSpace == ParticlesSimulationSpace::Local)
                {
                    Matrix matrix;
                    Matrix::Multiply(drawCall.World, viewProjection, matrix);
                    Matrix::Transpose(matrix, data.PositionTransform);
                }
                else
                {
                    Matrix::Transpose(viewProjection, data.PositionTransform);
                }
                break;
            }
            case ParticleSortMode::ViewDistance:
            {
                permutationIndex = 1;
                sortAscending = false;
                data.PositionOffset = emitter->Graph.GetPositionAttributeOffset();
                data.ViewPosition = renderContext.View.Position;
                if (emitter->SimulationSpace == ParticlesSimulationSpace::Local)
                {
                    Matrix::Transpose(drawCall.World, data.PositionTransform);
                }
                else
                {
                    Matrix::Transpose(Matrix::Identity, data.PositionTransform);
                }
                break;
            }
            case ParticleSortMode::CustomAscending:
            case ParticleSortMode::CustomDescending:
            {
                permutationIndex = 2;
                sortAscending = sortMode == ParticleSortMode::CustomAscending;
                int32 attributeIdx = module->Attributes[0];
                if (attributeIdx == -1)
                    break;
                data.CustomOffset = emitter->Graph.Layout.Attributes[attributeIdx].Offset;
                break;
            }
#if !BUILD_RELEASE
            default:
                CRASH;
                return;
#endif
            }
            context->UpdateCB(GPUParticlesSortingCB, &data);
            context->BindCB(0, GPUParticlesSortingCB);
            context->BindSR(0, buffer->GPU.Buffer->View());
            context->BindUA(0, buffer->GPU.SortingKeysBuffer->View());
            // TODO: optimize it by using DispatchIndirect with shared invoke args generated after particles update
            const int32 threadGroupSize = 1024;
            context->Dispatch(GPUParticlesSortingCS[permutationIndex], Math::DivideAndRoundUp(buffer->GPU.ParticlesCountMax, threadGroupSize), 1, 1);

            // Perform sorting
            BitonicSort::Instance()->Sort(context, buffer->GPU.SortingKeysBuffer, buffer->GPU.Buffer, data.ParticleCounterOffset, sortAscending, buffer->GPU.SortedIndices);
        }
    }

    // Count draw calls to perform during this emitter rendering
    int32 drawCalls = 0;
    for (int32 index = 0; index < renderModulesIndices.Count(); index++)
    {
        int32 moduleIndex = renderModulesIndices[index];
        auto module = emitter->Graph.RenderModules[moduleIndex];
        switch (module->TypeID)
        {
        // Sprite Rendering
        case 400:
        {
            drawCalls++;
            break;
        }
        // Model Rendering
        case 403:
        {
            const auto model = (Model*)module->Assets[0].Get();

            // TODO: model LOD picking for particles?
            int32 lodIndex = 0;
            ModelLOD& lod = model->LODs[lodIndex];
            for (int32 meshIndex = 0; meshIndex < lod.Meshes.Count(); meshIndex++)
            {
                Mesh& mesh = lod.Meshes[meshIndex];
                if (!mesh.IsInitialized())
                    continue;

                drawCalls++;
            }

            break;
        }
        // Ribbon Rendering
        case 404:
        {
            // Not supported
            break;
        }
        // Volumetric Fog Rendering
        case 405:
        {
            // Not supported
            break;
        }
        }
    }
    if (drawCalls == 0)
        return;

    // Ensure to have enough space for indirect draw arguments
    const uint32 minSize = drawCalls * sizeof(GPUDrawIndexedIndirectArgs);
    if (buffer->GPU.IndirectDrawArgsBuffer->GetSize() < minSize)
    {
        buffer->GPU.IndirectDrawArgsBuffer->Init(GPUBufferDescription::Argument(minSize));
    }

    // Initialize indirect draw arguments contents (do it before drawing to reduce memory barriers amount when updating arguments buffer)
    int32 indirectDrawCallIndex = 0;
    for (int32 index = 0; index < renderModulesIndices.Count(); index++)
    {
        int32 moduleIndex = renderModulesIndices[index];
        auto module = emitter->Graph.RenderModules[moduleIndex];
        switch (module->TypeID)
        {
        // Sprite Rendering
        case 400:
        {
            GPUDrawIndexedIndirectArgs indirectArgsBufferInitData{ SpriteParticleRenderer::IndexCount, 1, 0, 0, 0 };
            const uint32 offset = indirectDrawCallIndex * sizeof(GPUDrawIndexedIndirectArgs);
            context->UpdateBuffer(buffer->GPU.IndirectDrawArgsBuffer, &indirectArgsBufferInitData, sizeof(indirectArgsBufferInitData), offset);
            const uint32 counterOffset = buffer->GPU.ParticleCounterOffset;
            context->CopyBuffer(buffer->GPU.IndirectDrawArgsBuffer, buffer->GPU.Buffer, 4, offset + 4, counterOffset);
            indirectDrawCallIndex++;
            break;
        }
        // Model Rendering
        case 403:
        {
            const auto model = (Model*)module->Assets[0].Get();

            // TODO: model LOD picking for particles?
            int32 lodIndex = 0;
            ModelLOD& lod = model->LODs[lodIndex];
            for (int32 meshIndex = 0; meshIndex < lod.Meshes.Count(); meshIndex++)
            {
                Mesh& mesh = lod.Meshes[meshIndex];
                if (!mesh.IsInitialized())
                    continue;

                GPUDrawIndexedIndirectArgs indirectArgsBufferInitData = { (uint32)mesh.GetTriangleCount() * 3, 1, 0, 0, 0 };
                const uint32 offset = indirectDrawCallIndex * sizeof(GPUDrawIndexedIndirectArgs);
                context->UpdateBuffer(buffer->GPU.IndirectDrawArgsBuffer, &indirectArgsBufferInitData, sizeof(indirectArgsBufferInitData), offset);
                const uint32 counterOffset = buffer->GPU.ParticleCounterOffset;
                context->CopyBuffer(buffer->GPU.IndirectDrawArgsBuffer, buffer->GPU.Buffer, 4, offset + 4, counterOffset);
                indirectDrawCallIndex++;
            }

            break;
        }
        // Ribbon Rendering
        case 404:
        {
            // Not supported
            break;
        }
        // Volumetric Fog Rendering
        case 405:
        {
            // Not supported
            break;
        }
        }
    }

    // Execute all rendering modules
    indirectDrawCallIndex = 0;
    for (int32 index = 0; index < renderModulesIndices.Count(); index++)
    {
        int32 moduleIndex = renderModulesIndices[index];
        auto module = emitter->Graph.RenderModules[moduleIndex];
        drawCall.Particle.Module = module;

        switch (module->TypeID)
        {
        // Sprite Rendering
        case 400:
        {
            const auto material = (MaterialBase*)module->Assets[0].Get();
            const auto moduleDrawModes = module->Values.Count() > 3 ? (DrawPass)module->Values[3].AsInt : DrawPass::Default;
            auto dp = drawModes & moduleDrawModes & material->GetDrawModes();
            drawCall.Material = material;

            // Submit draw call
            SpriteRenderer.SetupDrawCall(drawCall);
            drawCall.InstanceCount = 0;
            drawCall.Draw.IndirectArgsBuffer = buffer->GPU.IndirectDrawArgsBuffer;
            drawCall.Draw.IndirectArgsOffset = indirectDrawCallIndex * sizeof(GPUDrawIndexedIndirectArgs);
            if (dp != DrawPass::None)
                renderContext.List->AddDrawCall(renderContext, dp, staticFlags, drawCall, false, sortOrder);
            indirectDrawCallIndex++;

            break;
        }
        // Model Rendering
        case 403:
        {
            const auto model = (Model*)module->Assets[0].Get();
            const auto material = (MaterialBase*)module->Assets[1].Get();
            const auto moduleDrawModes = module->Values.Count() > 4 ? (DrawPass)module->Values[4].AsInt : DrawPass::Default;
            auto dp = drawModes & moduleDrawModes & material->GetDrawModes();
            drawCall.Material = material;

            // TODO: model LOD picking for particles?
            int32 lodIndex = 0;
            ModelLOD& lod = model->LODs[lodIndex];
            for (int32 meshIndex = 0; meshIndex < lod.Meshes.Count(); meshIndex++)
            {
                Mesh& mesh = lod.Meshes[meshIndex];
                if (!mesh.IsInitialized())
                    continue;
                // TODO: include mesh entry transformation, visibility and shadows mode?

                // Execute draw call
                mesh.GetDrawCallGeometry(drawCall);
                drawCall.InstanceCount = 0;
                drawCall.Draw.IndirectArgsBuffer = buffer->GPU.IndirectDrawArgsBuffer;
                drawCall.Draw.IndirectArgsOffset = indirectDrawCallIndex * sizeof(GPUDrawIndexedIndirectArgs);
                if (dp != DrawPass::None)
                    renderContext.List->AddDrawCall(renderContext, dp, staticFlags, drawCall, false, sortOrder);
                indirectDrawCallIndex++;
            }

            break;
        }
        // Ribbon Rendering
        case 404:
        {
            // Not supported
            break;
        }
        // Volumetric Fog Rendering
        case 405:
        {
            // Not supported
            break;
        }
        }
    }
}

#endif

void Particles::DrawParticles(RenderContext& renderContext, ParticleEffect* effect)
{
    // Setup
    auto& view = renderContext.View;
    const DrawPass drawModes = view.Pass & effect->DrawModes;
    if (drawModes == DrawPass::None || SpriteRenderer.Init())
        return;
<<<<<<< HEAD
    PROFILE_MEM(Particles);
=======
    ConcurrentSystemLocker::ReadScope systemScope(SystemLocker);
>>>>>>> 10e9aee8
    Matrix worlds[2];
    Matrix::Translation(-renderContext.View.Origin, worlds[0]); // World
    renderContext.View.GetWorldMatrix(effect->GetTransform(), worlds[1]); // Local
    float worldDeterminantSigns[2];
    worldDeterminantSigns[0] = Math::FloatSelect(worlds[0].RotDeterminant(), 1, -1);
    worldDeterminantSigns[1] = Math::FloatSelect(worlds[1].RotDeterminant(), 1, -1);
    const StaticFlags staticFlags = effect->GetStaticFlags();
    const int8 sortOrder = effect->SortOrder;

    // Draw lights
    for (int32 emitterIndex = 0; emitterIndex < effect->Instance.Emitters.Count(); emitterIndex++)
    {
        auto& emitterData = effect->Instance.Emitters[emitterIndex];
        const auto buffer = emitterData.Buffer;
        if (!buffer || (buffer->Mode == ParticlesSimulationMode::CPU && buffer->CPU.Count == 0))
            continue;
        auto emitter = buffer->Emitter;
        if (!emitter || !emitter->IsLoaded())
            continue;

        buffer->Emitter->GraphExecutorCPU.Draw(buffer->Emitter, effect, emitterData, renderContext, worlds[(int32)emitter->SimulationSpace]);
    }

    // Setup a draw call common data
    DrawCall drawCall;
    drawCall.PerInstanceRandom = effect->GetPerInstanceRandom();
    drawCall.ObjectPosition = effect->GetSphere().Center - view.Origin;
    drawCall.ObjectRadius = (float)effect->GetSphere().Radius;

    // Draw all emitters
    for (int32 emitterIndex = 0; emitterIndex < effect->Instance.Emitters.Count(); emitterIndex++)
    {
        auto& emitterData = effect->Instance.Emitters[emitterIndex];
        const auto buffer = emitterData.Buffer;
        if (!buffer)
            continue;
        auto emitter = buffer->Emitter;
        if (!emitter || !emitter->IsLoaded())
            continue;

        drawCall.World = worlds[(int32)emitter->SimulationSpace];
        drawCall.WorldDeterminantSign = worldDeterminantSigns[(int32)emitter->SimulationSpace];
        drawCall.Particle.Particles = buffer;

        // Check if need to render any module
        RenderModulesIndices renderModulesIndices;
        for (int32 moduleIndex = 0; moduleIndex < emitter->Graph.RenderModules.Count(); moduleIndex++)
        {
            auto module = emitter->Graph.RenderModules[moduleIndex];

            switch (module->TypeID)
            {
            // Sprite Rendering
            case 400:
            {
                const auto material = (MaterialBase*)module->Assets[0].Get();
                const auto moduleDrawModes = module->Values.Count() > 3 ? (DrawPass)module->Values[3].AsInt : DrawPass::Default;
                if (!material ||
                    !material->IsReady() ||
                    !material->IsParticle() ||
                    (view.Pass & material->GetDrawModes() & moduleDrawModes) == DrawPass::None
                )
                    break;
                renderModulesIndices.Add(moduleIndex);
                break;
            }
            // Model Rendering
            case 403:
            {
                const auto model = (Model*)module->Assets[0].Get();
                const auto moduleDrawModes = module->Values.Count() > 4 ? (DrawPass)module->Values[4].AsInt : DrawPass::Default;
                if (!model ||
                    !model->IsLoaded() ||
                    !model->CanBeRendered())
                    break;
                const auto material = (MaterialBase*)module->Assets[1].Get();
                if (!material ||
                    !material->IsReady() ||
                    !material->IsParticle() ||
                    (view.Pass & material->GetDrawModes() & moduleDrawModes) == DrawPass::None
                )
                    break;
                renderModulesIndices.Add(moduleIndex);
                break;
            }
            // Ribbon Rendering
            case 404:
            {
                const auto material = (MaterialBase*)module->Assets[0].Get();
                const auto moduleDrawModes = module->Values.Count() > 6 ? (DrawPass)module->Values[6].AsInt : DrawPass::Default;
                if (!material ||
                    !material->IsReady() ||
                    !material->IsParticle() ||
                    (view.Pass & material->GetDrawModes() & moduleDrawModes) == DrawPass::None
                )
                    break;
                renderModulesIndices.Add(moduleIndex);
                break;
            }
            // Volumetric Fog Rendering
            case 405:
            {
                const auto material = (MaterialBase*)module->Assets[0].Get();
                if (!material ||
                    !material->IsReady() ||
                    material->GetInfo().Domain != MaterialDomain::VolumeParticle ||
                    (view.Flags & ViewFlags::Fog) == ViewFlags::None
                )
                    break;
                renderModulesIndices.Add(moduleIndex);
                break;
            }
            }
        }
        if (renderModulesIndices.IsEmpty())
            continue;

        // Draw
        switch (buffer->Mode)
        {
        case ParticlesSimulationMode::CPU:
            DrawEmitterCPU(renderContext, buffer, drawCall, drawModes, staticFlags, emitterData, renderModulesIndices, sortOrder);
            break;
#if COMPILE_WITH_GPU_PARTICLES
        case ParticlesSimulationMode::GPU:
            DrawEmitterGPU(renderContext, buffer, drawCall, drawModes, staticFlags, emitterData, renderModulesIndices, sortOrder);
            break;
#endif
        }
    }
}

#if USE_EDITOR

void Particles::DebugDraw(ParticleEffect* effect)
{
    PROFILE_CPU_NAMED("Particles.DrawDebug");
    ConcurrentSystemLocker::ReadScope systemScope(SystemLocker);

    // Draw all emitters
    for (auto& emitterData : effect->Instance.Emitters)
    {
        const auto buffer = emitterData.Buffer;
        if (!buffer)
            continue;
        auto emitter = buffer->Emitter;
        if (!emitter || !emitter->IsLoaded())
            continue;
        emitter->GraphExecutorCPU.DrawDebug(emitter, effect, emitterData);
    }
}

#endif

#if COMPILE_WITH_GPU_PARTICLES

void UpdateGPU(RenderTask* task, GPUContext* context)
{
    ScopeLock lock(GpuUpdateListLocker);
    if (GpuUpdateList.IsEmpty())
        return;
    PROFILE_GPU("GPU Particles");
    PROFILE_MEM(Particles);

    for (ParticleEffect* effect : GpuUpdateList)
    {
        auto& instance = effect->Instance;
        const auto particleSystem = effect->ParticleSystem.Get();
        if (!particleSystem || !particleSystem->IsLoaded())
            continue;

        // Update all emitter tracks
        for (int32 j = 0; j < particleSystem->Tracks.Count(); j++)
        {
            const auto& track = particleSystem->Tracks[j];
            if (track.Type != ParticleSystem::Track::Types::Emitter || track.Disabled)
                continue;
            const int32 emitterIndex = track.AsEmitter.Index;
            ParticleEmitter* emitter = particleSystem->Emitters[emitterIndex].Get();
            if (!emitter || !emitter->IsLoaded() || emitter->SimulationMode != ParticlesSimulationMode::GPU || instance.Emitters.Count() <= emitterIndex)
                continue;
            ParticleEmitterInstance& data = instance.Emitters[emitterIndex];
            if (!data.Buffer)
                continue;
            ASSERT(emitter->Capacity != 0 && emitter->Graph.Layout.Size != 0);

            // TODO: use async context for particles to update them on compute during GBuffer rendering
            emitter->GPU.Execute(context, emitter, effect, emitterIndex, data);
        }
    }
    GpuUpdateList.Clear();

    context->ResetSR();
    context->ResetUA();
    context->FlushState();
}

#endif

ParticleBuffer* Particles::AcquireParticleBuffer(ParticleEmitter* emitter)
{
    PROFILE_CPU();
    PROFILE_MEM(Particles);
    ParticleBuffer* result = nullptr;
    ASSERT(emitter && emitter->IsLoaded());

    if (emitter->EnablePooling && EnableParticleBufferPooling)
    {
        PoolLocker.Lock();
        const auto entries = Pool.TryGet(emitter);
        if (entries)
        {
            while (entries->HasItems() && !result)
            {
                // Reuse buffer
                result = entries->Last().Buffer;
                entries->RemoveLast();

                // Remove old buffers
                if (result->Version != emitter->Graph.Version)
                {
                    Delete(result);
                    result = nullptr;
                }
            }
        }
        PoolLocker.Unlock();
    }

    if (!result)
    {
        // Create new buffer
        result = New<ParticleBuffer>();
        if (result->Init(emitter))
        {
            LOG(Error, "Failed to create particle buffer for emitter {0}", emitter->ToString());
            Delete(result);
            return nullptr;
        }
    }
    else
    {
        // Prepare buffer
        result->Clear();
    }

    return result;
}

void Particles::RecycleParticleBuffer(ParticleBuffer* buffer)
{
    PROFILE_CPU();
    PROFILE_MEM(Particles);
    if (buffer->Emitter->EnablePooling && EnableParticleBufferPooling)
    {
        // Return to pool
        EmitterCache c;
        c.LastTimeUsed = Platform::GetTimeSeconds();
        c.Buffer = buffer;

        PoolLocker.Lock();
        Pool[buffer->Emitter].Add(c);
        PoolLocker.Unlock();
    }
    else
    {
        // Destroy
        Delete(buffer);
    }
}

void Particles::OnEmitterUnload(ParticleEmitter* emitter)
{
    PROFILE_CPU();
    PoolLocker.Lock();
    const auto entries = Pool.TryGet(emitter);
    if (entries)
    {
        for (int32 i = 0; i < entries->Count(); i++)
        {
            Delete(entries->At(i).Buffer);
        }
        entries->Clear();
        Pool.Remove(emitter);
    }
    PoolLocker.Unlock();

#if COMPILE_WITH_GPU_PARTICLES
    GpuUpdateListLocker.Lock();
    for (int32 i = GpuUpdateList.Count() - 1; i >= 0; i--)
    {
        if (GpuUpdateList[i]->Instance.ContainsEmitter(emitter))
            GpuUpdateList.RemoveAt(i);
    }
    GpuUpdateListLocker.Unlock();
#endif
}

bool ParticleManagerService::Init()
{
    PROFILE_MEM(Particles);
    Particles::System = New<ParticlesSystem>();
    Particles::System->Order = 10000;
    Engine::UpdateGraph->AddSystem(Particles::System);
    return false;
}

void ParticleManagerService::Dispose()
{
    UpdateList.Clear();
#if COMPILE_WITH_GPU_PARTICLES
    GpuUpdateList.Clear();
    if (GpuRenderTask)
    {
        ScopeLock lock(RenderTask::TasksLocker);
        RenderTask::Tasks.Remove(GpuRenderTask);
        Delete(GpuRenderTask);
        GpuRenderTask = nullptr;
    }
    CleanupGPUParticlesSorting();
#endif
    ParticlesDrawCPU::SortingKeys[0].SetCapacity(0);
    ParticlesDrawCPU::SortingKeys[1].SetCapacity(0);
    ParticlesDrawCPU::SortingIndices.SetCapacity(0);
    ParticlesDrawCPU::SortedIndices.SetCapacity(0);

    PoolLocker.Lock();
    for (auto i = Pool.Begin(); i.IsNotEnd(); ++i)
    {
        auto& entries = i->Value;
        for (int32 j = 0; j < entries.Count(); j++)
        {
            Delete(entries[j].Buffer);
        }
        entries.Clear();
    }
    Pool.Clear();
    PoolLocker.Unlock();

    SpriteRenderer.Dispose();
    SAFE_DELETE(Particles::System);
}

void ParticlesSystem::Job(int32 index)
{
    PROFILE_CPU_NAMED("Particles.Job");
    PROFILE_MEM(Particles);
    auto effect = UpdateList[index];
    auto& instance = effect->Instance;
    const auto particleSystem = effect->ParticleSystem.Get();
    if (!particleSystem || !particleSystem->IsLoaded())
        return;
    bool anyEmitterNotReady = false;
    for (int32 j = 0; j < particleSystem->Tracks.Count(); j++)
    {
        const auto& track = particleSystem->Tracks[j];
        if (track.Type != ParticleSystem::Track::Types::Emitter || track.Disabled)
            continue;
        auto emitter = particleSystem->Emitters[track.AsEmitter.Index].Get();
        if (!emitter || !emitter->IsLoaded())
        {
            anyEmitterNotReady = true;
            break;
        }
    }
    if (anyEmitterNotReady)
        return;
#if COMPILE_WITH_PROFILER && TRACY_ENABLE
    const StringView particleSystemName(particleSystem->GetPath());
    ZoneName(*particleSystemName, particleSystemName.Length());
#endif

    // Prepare instance data
    instance.Sync(particleSystem);

    bool updateBounds = false;
    bool updateGpu = false;

    // Simulation delta time can be based on a time since last update or the current delta time
    bool useTimeScale = effect->UseTimeScale;
#if USE_EDITOR
    if (!Editor::IsPlayMode)
        useTimeScale = false;
#endif
    float dt = useTimeScale ? DeltaTime : UnscaledDeltaTime;
    float t = useTimeScale ? Time : UnscaledTime;
    const float lastUpdateTime = instance.LastUpdateTime;
    if (lastUpdateTime > 0 && t > lastUpdateTime)
    {
        dt = t - lastUpdateTime;
    }
    else if (lastUpdateTime < 0)
    {
        // Update bounds after first system update
        updateBounds = true;
    }
    // TODO: if using fixed timestep quantize the dt and accumulate remaining part for the next update?
    //if (dt <= 1.0f / 240.0f)
    //    return;
    dt *= effect->SimulationSpeed;
    instance.Time += dt;
    const float fps = particleSystem->FramesPerSecond;
    const float duration = (float)particleSystem->DurationFrames / fps;
    if (instance.Time > duration)
    {
        if (effect->IsLooping)
        {
            // Loop
            // TODO: accumulate (duration - instance.Time) into next update dt
            instance.Time = 0;
            for (int32 j = 0; j < instance.Emitters.Count(); j++)
            {
                auto& e = instance.Emitters[j];
                e.Time = 0;
                for (auto& s : e.SpawnModulesData)
                {
                    s.NextSpawnTime = 0.0f;
                }
            }
        }
        else
        {
            // End
            instance.Time = duration;
            for (auto& emitterInstance : instance.Emitters)
            {
                if (emitterInstance.Buffer)
                {
                    Particles::RecycleParticleBuffer(emitterInstance.Buffer);
                    emitterInstance.Buffer = nullptr;
                }
            }
            // Stop playing effect.
            effect->Stop();
            return;
        }
    }
    instance.LastUpdateTime = t;

    // Update all emitter tracks
    for (int32 j = 0; j < particleSystem->Tracks.Count(); j++)
    {
        const auto& track = particleSystem->Tracks[j];
        if (track.Type != ParticleSystem::Track::Types::Emitter || track.Disabled)
            continue;
        auto emitter = particleSystem->Emitters[track.AsEmitter.Index].Get();
        auto& data = instance.Emitters[track.AsEmitter.Index];
        ASSERT(emitter && emitter->IsLoaded());
        if (emitter->Capacity == 0 || emitter->Graph.Layout.Size == 0)
            continue;
        PROFILE_CPU_ASSET(emitter);

        // Calculate new time position
        const float startTime = (float)track.AsEmitter.StartFrame / fps;
        const float durationTime = (float)track.AsEmitter.DurationFrames / fps;
        const bool canSpawn = startTime <= instance.Time && instance.Time <= startTime + durationTime;

        // Update instance data
        data.Sync(effect->Instance, particleSystem, track.AsEmitter.Index);
        if (!data.Buffer)
        {
            data.Buffer = Particles::AcquireParticleBuffer(emitter);
        }
        data.Time += dt;

        // Update particles simulation
        switch (emitter->SimulationMode)
        {
        case ParticlesSimulationMode::CPU:
            emitter->GraphExecutorCPU.Update(emitter, effect, data, dt, canSpawn);
            updateBounds |= emitter->UseAutoBounds;
            break;
#if COMPILE_WITH_GPU_PARTICLES
        case ParticlesSimulationMode::GPU:
            emitter->GPU.Update(emitter, effect, data, dt, canSpawn);
            updateGpu = true;
            break;
#endif
        default:
            break;
        }
    }

    // Update bounds if any of the emitters uses auto-bounds
    if (updateBounds)
    {
        effect->UpdateBounds();
    }

#if COMPILE_WITH_GPU_PARTICLES
    // Register for GPU update
    if (updateGpu)
    {
        ScopeLock lock(GpuUpdateListLocker);
        GpuUpdateList.Add(effect);
    }
#endif
}

void ParticlesSystem::Execute(TaskGraph* graph)
{
    if (UpdateList.Count() == 0)
        return;
    Active = true;

    // Ensure no particle assets can be reloaded/modified during async update
    Particles::SystemLocker.Begin(false);

    // Setup data for async update
    const auto& tickData = Time::Update;
    DeltaTime = tickData.DeltaTime.GetTotalSeconds();
    UnscaledDeltaTime = tickData.UnscaledDeltaTime.GetTotalSeconds();
    Time = tickData.Time.GetTotalSeconds();
    UnscaledTime = tickData.UnscaledTime.GetTotalSeconds();

    // Schedule work to update all particles in async
    Function<void(int32)> job;
    job.Bind<ParticlesSystem, &ParticlesSystem::Job>(this);
    graph->DispatchJob(job, UpdateList.Count());
}

void ParticlesSystem::PostExecute(TaskGraph* graph)
{
    if (!Active)
        return;
    PROFILE_CPU_NAMED("Particles.PostExecute");
    PROFILE_MEM(Particles);

    // Cleanup
    Particles::SystemLocker.End(false);
    Active = false;
    UpdateList.Clear();

#if COMPILE_WITH_GPU_PARTICLES
    // Create GPU render task if missing but required
    if (GpuUpdateList.HasItems() && !GpuRenderTask)
    {
        GpuRenderTask = New<RenderTask>();
        GpuRenderTask->Order = -10000000;
        GpuRenderTask->Render.Bind(UpdateGPU);
        ScopeLock lock(RenderTask::TasksLocker);
        RenderTask::Tasks.Add(GpuRenderTask);
    }
    else if (GpuRenderTask)
    {
        ScopeLock lock(RenderTask::TasksLocker);
        GpuRenderTask->Enabled = GpuUpdateList.HasItems();
    }
#endif

    // Recycle buffers
    const auto timeSeconds = Platform::GetTimeSeconds();
    PoolLocker.Lock();
    for (auto i = Pool.Begin(); i.IsNotEnd(); ++i)
    {
        auto& entries = i->Value;
        for (int32 j = 0; j < entries.Count(); j++)
        {
            auto& e = entries[j];
            if (timeSeconds - e.LastTimeUsed >= Particles::ParticleBufferRecycleTimeout)
            {
                Delete(e.Buffer);
                entries.RemoveAt(j--);
            }
        }

        if (entries.IsEmpty())
            Pool.Remove(i);
    }
    PoolLocker.Unlock();
}<|MERGE_RESOLUTION|>--- conflicted
+++ resolved
@@ -935,11 +935,8 @@
     const DrawPass drawModes = view.Pass & effect->DrawModes;
     if (drawModes == DrawPass::None || SpriteRenderer.Init())
         return;
-<<<<<<< HEAD
     PROFILE_MEM(Particles);
-=======
     ConcurrentSystemLocker::ReadScope systemScope(SystemLocker);
->>>>>>> 10e9aee8
     Matrix worlds[2];
     Matrix::Translation(-renderContext.View.Origin, worlds[0]); // World
     renderContext.View.GetWorldMatrix(effect->GetTransform(), worlds[1]); // Local
