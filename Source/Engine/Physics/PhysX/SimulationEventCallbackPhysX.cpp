// Copyright (c) 2012-2023 Wojciech Figat. All rights reserved.

#if COMPILE_WITH_PHYSX

#include "SimulationEventCallbackPhysX.h"
#include "Engine/Physics/Colliders/Collider.h"
#include "Engine/Physics/Joints/Joint.h"
#include "Engine/Physics/Actors/RigidBody.h"
#include <ThirdParty/PhysX/extensions/PxJoint.h>
#include <ThirdParty/PhysX/PxShape.h>

namespace
{
    void ClearColliderFromCollection(const PhysicsColliderActor* collider, Array<SimulationEventCallback::CollidersPair>& collection)
    {
        if (collection.IsEmpty())
            return;
        for (int32 i = 0; i < collection.Count(); i++)
        {
            if (collection[i].First == collider || collection[i].Second == collider)
            {
                collection.RemoveAt(i--);
                if (collection.IsEmpty())
                    break;
            }
        }
    }
<<<<<<< HEAD
=======

    void ClearColliderFromCollection(const PhysicsColliderActor* collider, SimulationEventCallback::CollisionsPool& collection)
    {
        if (collection.IsEmpty())
            return;
        for (auto i = collection.Begin(); i.IsNotEnd(); ++i)
        {
            if (i->Key.First == collider || i->Key.Second == collider)
            {
                collection.Remove(i);
                if (collection.IsEmpty())
                    break;
            }
        }
    }
>>>>>>> 963c12a7
}

void SimulationEventCallback::Clear()
{
    NewCollisions.Clear();
    RemovedCollisions.Clear();

    NewTriggerPairs.Clear();
    LostTriggerPairs.Clear();

    BrokenJoints.Clear();
}

void SimulationEventCallback::CollectResults()
{
}

void SimulationEventCallback::SendCollisionEvents()
{
    for (auto& c : RemovedCollisions)
    {
        c.ThisActor->OnCollisionExit(c);
        c.SwapObjects();
        c.ThisActor->OnCollisionExit(c);
        c.SwapObjects();
    }
    for (auto& c : NewCollisions)
    {
        c.ThisActor->OnCollisionEnter(c);
        c.SwapObjects();
        c.ThisActor->OnCollisionEnter(c);
        c.SwapObjects();
    }
}

void SimulationEventCallback::SendTriggerEvents()
{
    for (const auto& c : LostTriggerPairs)
    {
        c.First->OnTriggerExit(c.Second);
        c.Second->OnTriggerExit(c.First);
    }
    for (const auto& c : NewTriggerPairs)
    {
        c.First->OnTriggerEnter(c.Second);
        c.Second->OnTriggerEnter(c.First);
    }
}

void SimulationEventCallback::SendJointEvents()
{
    for (auto* actor : BrokenJoints)
    {
        actor->OnJointBreak();
    }
}

void SimulationEventCallback::OnColliderRemoved(PhysicsColliderActor* collider)
{
    ClearColliderFromCollection(collider, NewTriggerPairs);
    ClearColliderFromCollection(collider, LostTriggerPairs);
}

void SimulationEventCallback::OnJointRemoved(Joint* joint)
{
    BrokenJoints.Remove(joint);
}

void SimulationEventCallback::onConstraintBreak(PxConstraintInfo* constraints, PxU32 count)
{
    for (uint32 i = 0; i < count; i++)
    {
        PxJoint* joint = reinterpret_cast<PxJoint*>(constraints[i].externalReference);
        if (joint->userData)
            BrokenJoints.Add(static_cast<Joint*>(joint->userData));
    }
}

void SimulationEventCallback::onWake(PxActor** actors, PxU32 count)
{
    // Not used
}

void SimulationEventCallback::onSleep(PxActor** actors, PxU32 count)
{
    // Not used
}

void SimulationEventCallback::onContact(const PxContactPairHeader& pairHeader, const PxContactPair* pairs, PxU32 nbPairs)
{
    // Skip sending events to removed actors
    if (pairHeader.flags & (PxContactPairHeaderFlag::eREMOVED_ACTOR_0 | PxContactPairHeaderFlag::eREMOVED_ACTOR_1))
    {
        return;
    }

    Collision c;
    {
        PxContactPairExtraDataIterator j(pairHeader.extraDataStream, pairHeader.extraDataStreamSize);

        // Extract collision pairs
        for (PxU32 pairIndex = 0; pairIndex < nbPairs; pairIndex++)
        {
            const PxContactPair& pair = pairs[pairIndex];
            PxContactStreamIterator i(pair.contactPatches, pair.contactPoints, pair.getInternalFaceIndices(), pair.patchCount, pair.contactCount);

            const PxReal* impulses = pair.contactImpulses;
            //const PxU32 flippedContacts = (pair.flags & PxContactPairFlag::eINTERNAL_CONTACTS_ARE_FLIPPED);
            const PxU32 hasImpulses = (pair.flags & PxContactPairFlag::eINTERNAL_HAS_IMPULSES);
            PxU32 nbContacts = 0;
            PxVec3 totalImpulse = PxVec3(0.0f);

            c.ThisActor = static_cast<PhysicsColliderActor*>(pair.shapes[0]->userData);
            c.OtherActor = static_cast<PhysicsColliderActor*>(pair.shapes[1]->userData);
            ASSERT_LOW_LAYER(c.ThisActor && c.OtherActor);

            while (i.hasNextPatch())
            {
                i.nextPatch();
                while (i.hasNextContact() && nbContacts < COLLISION_NAX_CONTACT_POINTS)
                {
                    i.nextContact();

                    const PxVec3 point = i.getContactPoint();
                    const PxVec3 normal = i.getContactNormal();
                    if (hasImpulses)
                        totalImpulse += normal * impulses[nbContacts];

                    //PxU32 internalFaceIndex0 = flippedContacts ? iter.getFaceIndex1() : iter.getFaceIndex0();
                    //PxU32 internalFaceIndex1 = flippedContacts ? iter.getFaceIndex0() : iter.getFaceIndex1();

                    ContactPoint& contact = c.Contacts[nbContacts];
                    contact.Point = P2C(point);
                    contact.Normal = P2C(normal);
                    contact.Separation = i.getSeparation();

                    nbContacts++;
                }
            }

            // Extract velocities
            if (j.nextItemSet())
            {
                ASSERT(j.contactPairIndex == pairIndex);
                if (j.postSolverVelocity)
                {
                    const PxVec3 linearVelocityActor0 = j.postSolverVelocity->linearVelocity[0];
                    const PxVec3 linearVelocityActor1 = j.postSolverVelocity->linearVelocity[1];

                    c.ThisVelocity = P2C(linearVelocityActor0);
                    c.OtherVelocity = P2C(linearVelocityActor1);
                }
                else
                {
                    c.ThisVelocity = c.OtherVelocity = Vector3::Zero;
                }
            }

            c.ContactsCount = nbContacts;
            c.Impulse = P2C(totalImpulse);

            if (pair.flags & PxContactPairFlag::eACTOR_PAIR_HAS_FIRST_TOUCH)
            {
                NewCollisions.Add(c);
            }
            else if (pair.flags & PxContactPairFlag::eACTOR_PAIR_LOST_TOUCH)
            {
                RemovedCollisions.Add(c);
            }
        }
    }
}

void SimulationEventCallback::onTrigger(PxTriggerPair* pairs, PxU32 count)
{
    for (PxU32 i = 0; i < count; i++)
    {
        const PxTriggerPair& pair = pairs[i];

        // Ignore pairs when shapes have been deleted
        if (pair.flags & (PxTriggerPairFlag::eREMOVED_SHAPE_TRIGGER | PxTriggerPairFlag::eREMOVED_SHAPE_OTHER))
            continue;

        auto trigger = static_cast<PhysicsColliderActor*>(pair.triggerShape->userData);
        auto otherCollider = static_cast<PhysicsColliderActor*>(pair.otherShape->userData);
        ASSERT(trigger && otherCollider);
        CollidersPair collidersPair(trigger, otherCollider);

        if (pair.status & PxPairFlag::eNOTIFY_TOUCH_LOST)
        {
            LostTriggerPairs.Add(collidersPair);
        }
        else
        {
            NewTriggerPairs.Add(collidersPair);
        }
    }
}

void SimulationEventCallback::onAdvance(const PxRigidBody* const* bodyBuffer, const PxTransform* poseBuffer, const PxU32 count)
{
    // Not used
}

#endif<|MERGE_RESOLUTION|>--- conflicted
+++ resolved
@@ -25,24 +25,6 @@
             }
         }
     }
-<<<<<<< HEAD
-=======
-
-    void ClearColliderFromCollection(const PhysicsColliderActor* collider, SimulationEventCallback::CollisionsPool& collection)
-    {
-        if (collection.IsEmpty())
-            return;
-        for (auto i = collection.Begin(); i.IsNotEnd(); ++i)
-        {
-            if (i->Key.First == collider || i->Key.Second == collider)
-            {
-                collection.Remove(i);
-                if (collection.IsEmpty())
-                    break;
-            }
-        }
-    }
->>>>>>> 963c12a7
 }
 
 void SimulationEventCallback::Clear()
