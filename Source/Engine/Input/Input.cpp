// Copyright (c) 2012-2021 Wojciech Figat. All rights reserved.

#include "Input.h"
#include "InputSettings.h"
#include "Keyboard.h"
#include "Mouse.h"
#include "Gamepad.h"
#include "FlaxEngine.Gen.h"
#include "Engine/Platform/Window.h"
#include "Engine/Engine/Engine.h"
#include "Engine/Engine/EngineService.h"
#include "Engine/Engine/Screen.h"
#include "Engine/Engine/Time.h"
#include "Engine/Platform/WindowsManager.h"
#include "Engine/Scripting/ScriptingType.h"
#include "Engine/Scripting/BinaryModule.h"
#include "Engine/Profiler/ProfilerCPU.h"

struct AxisEvaluation
{
    float RawValue;
    float Value;
    float PrevKeyValue;
    bool Used;
};

struct ActionData
{
    bool Active;
    uint64 FrameIndex;

    ActionData()
    {
        Active = false;
        FrameIndex = 0;
    }
};

struct AxisData
{
    float Value;
    float ValueRaw;
    float PrevKeyValue;
    uint64 FrameIndex;

    AxisData()
    {
        Value = 0.0f;
        ValueRaw = 0.0f;
        PrevKeyValue = 0.0f;
        FrameIndex = 0;
    }
};

namespace InputImpl
{
    Dictionary<StringView, ActionData> Actions;
    Dictionary<StringView, AxisData> Axes;
    bool GamepadsChanged = true;
    Array<AxisEvaluation> AxesValues;
    InputDevice::EventQueue InputEvents;
}

using namespace InputImpl;

class InputService : public EngineService
{
public:

    InputService()
        : EngineService(TEXT("Input"), -60)
    {
    }

    void Update() override;
};

InputService InputServiceInstance;

Mouse* Input::Mouse = nullptr;
Keyboard* Input::Keyboard = nullptr;
Array<Gamepad*, FixedAllocation<MAX_GAMEPADS>> Input::Gamepads;
Action Input::GamepadsChanged;
Array<InputDevice*, InlinedAllocation<16>> Input::CustomDevices;
Input::CharDelegate Input::CharInput;
Input::KeyboardDelegate Input::KeyDown;
Input::KeyboardDelegate Input::KeyUp;
Input::MouseButtonDelegate Input::MouseDown;
Input::MouseButtonDelegate Input::MouseUp;
Input::MouseButtonDelegate Input::MouseDoubleClick;
Input::MouseWheelDelegate Input::MouseWheel;
Input::MouseDelegate Input::MouseMove;
Action Input::MouseLeave;
Input::TouchDelegate Input::TouchDown;
Input::TouchDelegate Input::TouchMove;
Input::TouchDelegate Input::TouchUp;
Delegate<StringView> Input::ActionTriggered;
Array<ActionConfig> Input::ActionMappings;
Array<AxisConfig> Input::AxisMappings;

<<<<<<< HEAD
void InputSettings::Apply()
{
    Input::ActionMappings = ActionMappings;
    Input::AxisMappings = AxisMappings;
=======
void Mouse::OnMouseMoved(const Vector2& newPosition)
{
    _prevState.MousePosition = newPosition;
    _state.MousePosition = newPosition;
}

void Mouse::OnMouseDown(const Vector2& position, const MouseButton button, Window* target)
{
    Event& e = _queue.AddOne();
    e.Type = EventType::MouseDown;
    e.Target = target;
    e.MouseData.Button = button;
    e.MouseData.Position = position;
}

void Mouse::OnMouseUp(const Vector2& position, const MouseButton button, Window* target)
{
    Event& e = _queue.AddOne();
    e.Type = EventType::MouseUp;
    e.Target = target;
    e.MouseData.Button = button;
    e.MouseData.Position = position;
}

void Mouse::OnMouseDoubleClick(const Vector2& position, const MouseButton button, Window* target)
{
    Event& e = _queue.AddOne();
    e.Type = EventType::MouseDoubleClick;
    e.Target = target;
    e.MouseData.Button = button;
    e.MouseData.Position = position;
}

void Mouse::OnMouseMove(const Vector2& position, Window* target)
{
    Event& e = _queue.AddOne();
    e.Type = EventType::MouseMove;
    e.Target = target;
    e.MouseData.Position = position;
}

void Mouse::OnMouseLeave(Window* target)
{
    Event& e = _queue.AddOne();
    e.Type = EventType::MouseLeave;
    e.Target = target;
}

void Mouse::OnMouseWheel(const Vector2& position, float delta, Window* target)
{
    Event& e = _queue.AddOne();
    e.Type = EventType::MouseWheel;
    e.Target = target;
    e.MouseWheelData.WheelDelta = delta;
    e.MouseWheelData.Position = position;
}

void Mouse::ResetState()
{
    InputDevice::ResetState();

    _prevState.Clear();
    _state.Clear();
}

bool Mouse::Update(EventQueue& queue)
{
    // Move the current state to the previous
    Platform::MemoryCopy(&_prevState, &_state, sizeof(State));

    // Gather new events
    if (UpdateState())
        return true;

    // Handle events
    _state.MouseWheelDelta = 0;
    for (int32 i = 0; i < _queue.Count(); i++)
    {
        const Event& e = _queue[i];
        switch (e.Type)
        {
        case EventType::MouseDown:
        {
            _state.MouseButtons[static_cast<int32>(e.MouseData.Button)] = true;
            break;
        }
        case EventType::MouseUp:
        {
            _state.MouseButtons[static_cast<int32>(e.MouseData.Button)] = false;
            break;
        }
        case EventType::MouseDoubleClick:
        {
            break;
        }
        case EventType::MouseWheel:
        {
            _state.MouseWheelDelta += e.MouseWheelData.WheelDelta;
            break;
        }
        case EventType::MouseMove:
        {
            _state.MousePosition = e.MouseData.Position;
            break;
        }
        case EventType::MouseLeave:
        {
            break;
        }
        }
    }

    // Send events further
    queue.Add(_queue);
    _queue.Clear();
    return false;
}

void Keyboard::OnCharInput(Char c, Window* target)
{
    // Skip control characters
    if (c < 32)
        return;

    Event& e = _queue.AddOne();
    e.Type = EventType::Char;
    e.Target = target;
    e.CharData.Char = c;
}

void Keyboard::OnKeyUp(KeyboardKeys key, Window* target)
{
    Event& e = _queue.AddOne();
    e.Type = EventType::KeyUp;
    e.Target = target;
    e.KeyData.Key = key;
}

void Keyboard::OnKeyDown(KeyboardKeys key, Window* target)
{
    Event& e = _queue.AddOne();
    e.Type = EventType::KeyDown;
    e.Target = target;
    e.KeyData.Key = key;
}

void Keyboard::ResetState()
{
    InputDevice::ResetState();

    _prevState.Clear();
    _state.Clear();
}

bool Keyboard::Update(EventQueue& queue)
{
    // Move the current state to the previous
    Platform::MemoryCopy(&_prevState, &_state, sizeof(State));

    // Gather new events
    if (UpdateState())
        return true;

    // Handle events
    _state.InputTextLength = 0;
    for (int32 i = 0; i < _queue.Count(); i++)
    {
        const Event& e = _queue[i];
        switch (e.Type)
        {
        case EventType::Char:
        {
            if (_state.InputTextLength < ARRAY_COUNT(_state.InputText) - 1)
                _state.InputText[_state.InputTextLength++] = e.CharData.Char;
            break;
        }
        case EventType::KeyDown:
        {
            _state.Keys[static_cast<int32>(e.KeyData.Key)] = true;
            break;
        }
        case EventType::KeyUp:
        {
            _state.Keys[static_cast<int32>(e.KeyData.Key)] = false;
            break;
        }
        }
    }

    // Send events further
    queue.Add(_queue);
    _queue.Clear();
    return false;
>>>>>>> 5d535fad
}

int32 Input::GetGamepadsCount()
{
    return Gamepads.Count();
}

Gamepad* Input::GetGamepad(int32 index)
{
    if (index >= 0 && index < Gamepads.Count())
        return Gamepads[index];
    return nullptr;
}

void Input::OnGamepadsChanged()
{
    ::GamepadsChanged = true;
}

StringView Input::GetInputText()
{
    return Keyboard ? Keyboard->GetInputText() : StringView::Empty;
}

bool Input::GetKey(const KeyboardKeys key)
{
    return Keyboard ? Keyboard->GetKey(key) : false;
}

bool Input::GetKeyDown(const KeyboardKeys key)
{
    return Keyboard ? Keyboard->GetKeyDown(key) : false;
}

bool Input::GetKeyUp(const KeyboardKeys key)
{
    return Keyboard ? Keyboard->GetKeyUp(key) : false;
}

Vector2 Input::GetMousePosition()
{
    return Mouse ? Engine::ScreenToGameViewport(Mouse->GetPosition()) : Vector2::Minimum;
}

void Input::SetMousePosition(const Vector2& position)
{
    if (Mouse && Engine::HasGameViewportFocus())
    {
        const auto pos = Engine::GameViewportToScreen(position);
        if (pos > Vector2::Minimum)
            Mouse->SetMousePosition(pos);
    }
}

Vector2 Input::GetMouseScreenPosition()
{
    return Mouse ? Mouse->GetPosition() : Vector2::Minimum;
}

void Input::SetMouseScreenPosition(const Vector2& position)
{
    if (Mouse && Engine::HasFocus)
    {
        Mouse->SetMousePosition(position);
    }
}

Vector2 Input::GetMousePositionDelta()
{
    return Mouse ? Mouse->GetPositionDelta() : Vector2::Zero;
}

float Input::GetMouseScrollDelta()
{
    return Mouse ? Mouse->GetScrollDelta() : 0.0f;
}

bool Input::GetMouseButton(const MouseButton button)
{
    return Mouse ? Mouse->GetButton(button) : false;
}

bool Input::GetMouseButtonDown(const MouseButton button)
{
    return Mouse ? Mouse->GetButtonDown(button) : false;
}

bool Input::GetMouseButtonUp(const MouseButton button)
{
    return Mouse ? Mouse->GetButtonUp(button) : false;
}

float Input::GetGamepadAxis(int32 gamepadIndex, GamepadAxis axis)
{
    if (gamepadIndex >= 0 && gamepadIndex < Gamepads.Count())
        return Gamepads[gamepadIndex]->GetAxis(axis);
    return 0.0f;
}

bool Input::GetGamepadButton(int32 gamepadIndex, GamepadButton button)
{
    if (gamepadIndex >= 0 && gamepadIndex < Gamepads.Count())
        return Gamepads[gamepadIndex]->GetButton(button);
    return false;
}

bool Input::GetGamepadButtonDown(int32 gamepadIndex, GamepadButton button)
{
    if (gamepadIndex >= 0 && gamepadIndex < Gamepads.Count())
        return Gamepads[gamepadIndex]->GetButtonDown(button);
    return false;
}

bool Input::GetGamepadButtonUp(int32 gamepadIndex, GamepadButton button)
{
    if (gamepadIndex >= 0 && gamepadIndex < Gamepads.Count())
        return Gamepads[gamepadIndex]->GetButtonUp(button);
    return false;
}

float Input::GetGamepadAxis(InputGamepadIndex gamepad, GamepadAxis axis)
{
    if (gamepad == InputGamepadIndex::All)
    {
        for (auto g : Gamepads)
        {
            if (g->GetAxis(axis))
                return true;
        }
    }
    else
    {
        const auto index = static_cast<int32>(gamepad);
        if (index < Gamepads.Count())
            return Gamepads[index]->GetAxis(axis);
    }
    return false;
}

bool Input::GetGamepadButton(InputGamepadIndex gamepad, GamepadButton button)
{
    if (gamepad == InputGamepadIndex::All)
    {
        for (auto g : Gamepads)
        {
            if (g->GetButton(button))
                return true;
        }
    }
    else
    {
        const auto index = static_cast<int32>(gamepad);
        if (index < Gamepads.Count())
            return Gamepads[index]->GetButton(button);
    }
    return false;
}

bool Input::GetGamepadButtonDown(InputGamepadIndex gamepad, GamepadButton button)
{
    if (gamepad == InputGamepadIndex::All)
    {
        for (auto g : Gamepads)
        {
            if (g->GetButtonDown(button))
                return true;
        }
    }
    else
    {
        const auto index = static_cast<int32>(gamepad);
        if (index < Gamepads.Count())
            return Gamepads[index]->GetButtonDown(button);
    }
    return false;
}

bool Input::GetGamepadButtonUp(InputGamepadIndex gamepad, GamepadButton button)
{
    if (gamepad == InputGamepadIndex::All)
    {
        for (auto g : Gamepads)
        {
            if (g->GetButtonUp(button))
                return true;
        }
    }
    else
    {
        const auto index = static_cast<int32>(gamepad);
        if (index < Gamepads.Count())
            return Gamepads[index]->GetButtonUp(button);
    }
    return false;
}

bool Input::GetAction(const StringView& name)
{
    const auto e = Actions.TryGet(name);
    return e ? e->Active : false;
}

float Input::GetAxis(const StringView& name)
{
    const auto e = Axes.TryGet(name);
    return e ? e->Value : false;
}

float Input::GetAxisRaw(const StringView& name)
{
    const auto e = Axes.TryGet(name);
    return e ? e->ValueRaw : false;
}

void InputService::Update()
{
    PROFILE_CPU();
    const auto frame = Time::Update.TicksCount;
    const auto dt = Time::Update.UnscaledDeltaTime.GetTotalSeconds();
    InputEvents.Clear();

    // If application has no user focus then simply clear the state
    if (!Engine::HasFocus)
    {
        if (Input::Mouse)
            Input::Mouse->ResetState();
        if (Input::Keyboard)
            Input::Keyboard->ResetState();
        for (int32 i = 0; i < Input::Gamepads.Count(); i++)
            Input::Gamepads[i]->ResetState();
        Axes.Clear();
        Actions.Clear();
        return;
    }

    // Update input devices state
    if (Input::Mouse)
    {
        if (Input::Mouse->Update(InputEvents))
        {
            Input::Mouse->DeleteObject();
            Input::Mouse = nullptr;
        }
    }
    if (Input::Keyboard)
    {
        if (Input::Keyboard->Update(InputEvents))
        {
            Input::Keyboard->DeleteObject();
            Input::Keyboard = nullptr;
        }
    }
    for (int32 i = 0; i < Input::Gamepads.Count(); i++)
    {
        if (Input::Gamepads[i]->Update(InputEvents))
        {
            Input::Gamepads[i]->DeleteObject();
            Input::Gamepads.RemoveAtKeepOrder(i);
            Input::OnGamepadsChanged();
            i--;
            if (Input::Gamepads.IsEmpty())
                break;
        }
    }
    for (int32 i = 0; i < Input::CustomDevices.Count(); i++)
    {
        if (Input::CustomDevices[i]->Update(InputEvents))
        {
            Input::CustomDevices[i]->DeleteObject();
            Input::CustomDevices.RemoveAtKeepOrder(i);
            i--;
            if (Input::CustomDevices.IsEmpty())
                break;
        }
    }

    // Send gamepads change events
    if (GamepadsChanged)
    {
        GamepadsChanged = false;
        Input::GamepadsChanged();
    }

    // Pick the first focused window for input events
    WindowsManager::WindowsLocker.Lock();
    Window* defaultWindow = nullptr;
    for (auto window : WindowsManager::Windows)
    {
        if (window->IsFocused() && window->GetSettings().AllowInput)
        {
            defaultWindow = window;
            break;
        }
    }
    WindowsManager::WindowsLocker.Unlock();

    // Send input events for the focused window
    WindowsManager::WindowsLocker.Lock();
    for (const auto& e : InputEvents)
    {
        auto window = e.Target ? e.Target : defaultWindow;
        if (!window)
            continue;
        switch (e.Type)
        {
            // Keyboard events
        case InputDevice::EventType::Char:
            window->OnCharInput(e.CharData.Char);
            break;
        case InputDevice::EventType::KeyDown:
            window->OnKeyDown(e.KeyData.Key);
            break;
        case InputDevice::EventType::KeyUp:
            window->OnKeyUp(e.KeyData.Key);
            break;
            // Mouse events
        case InputDevice::EventType::MouseDown:
            window->OnMouseDown(window->ScreenToClient(e.MouseData.Position), e.MouseData.Button);
            break;
        case InputDevice::EventType::MouseUp:
            window->OnMouseUp(window->ScreenToClient(e.MouseData.Position), e.MouseData.Button);
            break;
        case InputDevice::EventType::MouseDoubleClick:
            window->OnMouseDoubleClick(window->ScreenToClient(e.MouseData.Position), e.MouseData.Button);
            break;
        case InputDevice::EventType::MouseWheel:
            window->OnMouseWheel(window->ScreenToClient(e.MouseWheelData.Position), e.MouseWheelData.WheelDelta);
            break;
        case InputDevice::EventType::MouseMove:
            window->OnMouseMove(window->ScreenToClient(e.MouseData.Position));
            break;
        case InputDevice::EventType::MouseLeave:
            window->OnMouseLeave();
            break;
            // Touch events
        case InputDevice::EventType::TouchDown:
            window->OnTouchDown(window->ScreenToClient(e.TouchData.Position), e.TouchData.PointerId);
            break;
        case InputDevice::EventType::TouchMove:
            window->OnTouchMove(window->ScreenToClient(e.TouchData.Position), e.TouchData.PointerId);
            break;
        case InputDevice::EventType::TouchUp:
            window->OnTouchUp(window->ScreenToClient(e.TouchData.Position), e.TouchData.PointerId);
            break;
        }
    }
    WindowsManager::WindowsLocker.Unlock();

    // Skip if game has no focus to handle the input
    if (!Engine::HasGameViewportFocus())
    {
        Axes.Clear();
        Actions.Clear();
        return;
    }

    // Send input events
    for (const auto& e : InputEvents)
    {
        switch (e.Type)
        {
            // Keyboard events
        case InputDevice::EventType::Char:
            Input::CharInput(e.CharData.Char);
            break;
        case InputDevice::EventType::KeyDown:
            Input::KeyDown(e.KeyData.Key);
            break;
        case InputDevice::EventType::KeyUp:
            Input::KeyUp(e.KeyData.Key);
            break;
            // Mouse events
        case InputDevice::EventType::MouseDown:
            Input::MouseDown(e.MouseData.Position, e.MouseData.Button);
            break;
        case InputDevice::EventType::MouseUp:
            Input::MouseUp(e.MouseData.Position, e.MouseData.Button);
            break;
        case InputDevice::EventType::MouseDoubleClick:
            Input::MouseDoubleClick(e.MouseData.Position, e.MouseData.Button);
            break;
        case InputDevice::EventType::MouseWheel:
            Input::MouseWheel(e.MouseWheelData.Position, e.MouseWheelData.WheelDelta);
            break;
        case InputDevice::EventType::MouseMove:
            Input::MouseMove(e.MouseData.Position);
            break;
        case InputDevice::EventType::MouseLeave:
            Input::MouseLeave();
            break;
            // Touch events
        case InputDevice::EventType::TouchDown:
            Input::TouchDown(e.TouchData.Position, e.TouchData.PointerId);
            break;
        case InputDevice::EventType::TouchMove:
            Input::TouchMove(e.TouchData.Position, e.TouchData.PointerId);
            break;
        case InputDevice::EventType::TouchUp:
            Input::TouchUp(e.TouchData.Position, e.TouchData.PointerId);
            break;
        }
    }

    // Update all actions
    for (int32 i = 0; i < Input::ActionMappings.Count(); i++)
    {
        const auto& config = Input::ActionMappings[i];
        const StringView name = config.Name;
        ActionData& data = Actions[name];

        data.Active = false;

        // Mark as updated in this frame
        data.FrameIndex = frame;
    }
    for (int32 i = 0; i < Input::ActionMappings.Count(); i++)
    {
        const auto& config = Input::ActionMappings[i];
        const StringView name = config.Name;
        ActionData& data = Actions[name];

        bool isActive;
        if (config.Mode == InputActionMode::Pressing)
        {
            isActive = Input::GetKey(config.Key) || Input::GetMouseButton(config.MouseButton) || Input::GetGamepadButton(config.Gamepad, config.GamepadButton);
        }
        else if (config.Mode == InputActionMode::Press)
        {
            isActive = Input::GetKeyDown(config.Key) || Input::GetMouseButtonDown(config.MouseButton) || Input::GetGamepadButtonDown(config.Gamepad, config.GamepadButton);
        }
        else
        {
            isActive = Input::GetKeyUp(config.Key) || Input::GetMouseButtonUp(config.MouseButton) || Input::GetGamepadButtonUp(config.Gamepad, config.GamepadButton);
        }

        data.Active |= isActive;
    }

    // Update all axes
    AxesValues.Resize(Input::AxisMappings.Count(), false);
    for (int32 i = 0; i < Input::AxisMappings.Count(); i++)
    {
        const auto& config = Input::AxisMappings[i];
        const StringView name = config.Name;
        const AxisData& data = Axes[name];

        // Get key raw value
        const bool isPositiveKey = Input::GetKey(config.PositiveButton);
        const bool isNegativeKey = Input::GetKey(config.NegativeButton);
        float keyRawValue = 0;
        if (isPositiveKey && !isNegativeKey)
        {
            keyRawValue = 1;
        }
        else if (!isPositiveKey && isNegativeKey)
        {
            keyRawValue = -1;
        }

        // Apply keyboard curve smoothing and snapping
        float prevKeyValue = data.PrevKeyValue;
        if (config.Snap && Math::NotSameSign(data.PrevKeyValue, keyRawValue))
        {
            prevKeyValue = 0;
        }
        float keyValue;
        if (Math::Abs(prevKeyValue) <= Math::Abs(keyRawValue))
        {
            keyValue = Math::LerpStable(prevKeyValue, keyRawValue, Math::Saturate(dt * config.Sensitivity));
        }
        else
        {
            keyValue = Math::LerpStable(prevKeyValue, keyRawValue, Math::Saturate(dt * config.Gravity));
        }

        // Get axis raw value
        float axisRawValue;
        switch (config.Axis)
        {
        case InputAxisType::MouseX:
            axisRawValue = Input::GetMousePositionDelta().X * config.Sensitivity;
            break;
        case InputAxisType::MouseY:
            axisRawValue = Input::GetMousePositionDelta().Y * config.Sensitivity;
            break;
        case InputAxisType::MouseWheel:
            axisRawValue = Input::GetMouseScrollDelta() * config.Sensitivity;
            break;
        case InputAxisType::GamepadLeftStickX:
            axisRawValue = Input::GetGamepadAxis(config.Gamepad, GamepadAxis::LeftStickX);
            break;
        case InputAxisType::GamepadLeftStickY:
            axisRawValue = Input::GetGamepadAxis(config.Gamepad, GamepadAxis::LeftStickY);
            break;
        case InputAxisType::GamepadRightStickX:
            axisRawValue = Input::GetGamepadAxis(config.Gamepad, GamepadAxis::RightStickX);
            break;
        case InputAxisType::GamepadRightStickY:
            axisRawValue = Input::GetGamepadAxis(config.Gamepad, GamepadAxis::RightStickY);
            break;
        case InputAxisType::GamepadLeftTrigger:
            axisRawValue = Input::GetGamepadAxis(config.Gamepad, GamepadAxis::LeftTrigger);
            break;
        case InputAxisType::GamepadRightTrigger:
            axisRawValue = Input::GetGamepadAxis(config.Gamepad, GamepadAxis::RightTrigger);
            break;
        default:
            axisRawValue = 0.0f;
            break;
        }

        // Apply dead zone
        const float deadZone = config.DeadZone;
        float axisValue = axisRawValue >= deadZone || axisRawValue <= -deadZone ? axisRawValue : 0.0f;
        keyValue = keyValue >= deadZone || keyValue <= -deadZone ? keyValue : 0.0f;

        auto& e = AxesValues[i];
        e.Used = false;
        e.PrevKeyValue = keyRawValue;

        // Select keyboard input or axis input (choose the higher absolute values)
        e.Value = Math::Abs(keyValue) > Math::Abs(axisValue) ? keyValue : axisValue;
        e.RawValue = Math::Abs(keyRawValue) > Math::Abs(axisRawValue) ? keyRawValue : axisRawValue;

        // Scale
        e.Value *= config.Scale;
    }
    for (int32 i = 0; i < Input::AxisMappings.Count(); i++)
    {
        auto& e = AxesValues[i];
        if (e.Used)
            continue;
        const auto& config = Input::AxisMappings[i];
        const StringView name = config.Name;
        AxisData& data = Axes[name];

        // Blend final axis raw value between all entries
        // Virtual axis with the same name may be used more than once, select the highest absolute value
        for (int32 j = i + 1; j < Input::AxisMappings.Count(); j++)
        {
            auto& other = AxesValues[j];
            if (!other.Used && Input::AxisMappings[j].Name == config.Name)
            {
                if (Math::Abs(other.Value) > Math::Abs(e.Value))
                {
                    e = other;
                }
                other.Used = true;
            }
        }

        // Setup axis data
        data.PrevKeyValue = e.PrevKeyValue;
        data.ValueRaw = e.RawValue;
        data.Value = e.Value;

        // Mark as updated in this frame
        data.FrameIndex = frame;
    }

    // Remove not used entries
    for (auto i = Actions.Begin(); i.IsNotEnd(); ++i)
    {
        if (i->Value.FrameIndex != frame)
        {
            Actions.Remove(i);
        }
    }
    for (auto i = Axes.Begin(); i.IsNotEnd(); ++i)
    {
        if (i->Value.FrameIndex != frame)
        {
            Axes.Remove(i);
        }
    }

    // Lock mouse if need to
    const auto lockMode = Screen::GetCursorLock();
    if (lockMode == CursorLockMode::Locked)
    {
        Input::SetMousePosition(Screen::GetSize() * 0.5f);
    }

    // Send events for the active actions (send events only in play mode)
    if (!Time::GetGamePaused())
    {
        for (auto i = Actions.Begin(); i.IsNotEnd(); ++i)
        {
            if (i->Value.Active)
            {
                Input::ActionTriggered(i->Key);
            }
        }
    }
}<|MERGE_RESOLUTION|>--- conflicted
+++ resolved
@@ -98,12 +98,12 @@
 Array<ActionConfig> Input::ActionMappings;
 Array<AxisConfig> Input::AxisMappings;
 
-<<<<<<< HEAD
 void InputSettings::Apply()
 {
     Input::ActionMappings = ActionMappings;
     Input::AxisMappings = AxisMappings;
-=======
+}
+
 void Mouse::OnMouseMoved(const Vector2& newPosition)
 {
     _prevState.MousePosition = newPosition;
@@ -297,7 +297,6 @@
     queue.Add(_queue);
     _queue.Clear();
     return false;
->>>>>>> 5d535fad
 }
 
 int32 Input::GetGamepadsCount()
