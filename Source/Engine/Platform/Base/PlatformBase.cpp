// Copyright (c) 2012-2023 Wojciech Figat. All rights reserved.

#include "Engine/Platform/Platform.h"
#include "Engine/Platform/CPUInfo.h"
#include "Engine/Platform/MemoryStats.h"
#include "Engine/Platform/MessageBox.h"
#include "Engine/Platform/FileSystem.h"
#include "Engine/Platform/Window.h"
#include "Engine/Platform/User.h"
#include "Engine/Core/Log.h"
#include "Engine/Core/Types/DateTime.h"
#include "Engine/Core/Types/TimeSpan.h"
#include "Engine/Core/Types/Guid.h"
#include "Engine/Core/Types/StringBuilder.h"
#include "Engine/Core/Collections/Dictionary.h"
#include "Engine/Core/Math/Rectangle.h"
#include "Engine/Core/Utilities.h"
#if COMPILE_WITH_PROFILER
#include "Engine/Profiler/ProfilerCPU.h"
#endif
#include "Engine/Threading/Threading.h"
#include "Engine/Engine/CommandLine.h"
#include "Engine/Engine/Engine.h"
#include "Engine/Engine/Globals.h"
#include "Engine/Utilities/StringConverter.h"
#include "Engine/Platform/BatteryInfo.h"
#include <iostream>

// Check types sizes
static_assert(sizeof(int8) == 1, "Invalid int8 type size.");
static_assert(sizeof(int16) == 2, "Invalid int16 type size.");
static_assert(sizeof(int32) == 4, "Invalid int32 type size.");
static_assert(sizeof(int64) == 8, "Invalid int64 type size.");
static_assert(sizeof(uint8) == 1, "Invalid uint8 type size.");
static_assert(sizeof(uint16) == 2, "Invalid uint16 type size.");
static_assert(sizeof(uint32) == 4, "Invalid uint32 type size.");
static_assert(sizeof(uint64) == 8, "Invalid uint64 type size.");
static_assert(sizeof(Char) == 2, "Invalid Char type size.");
static_assert(sizeof(char) == 1, "Invalid char type size.");
static_assert(sizeof(bool) == 1, "Invalid bool type size.");
static_assert(sizeof(float) == 4, "Invalid float type size.");
static_assert(sizeof(double) == 8, "Invalid double type size.");

float PlatformBase::CustomDpiScale = 1.0f;
Array<User*, FixedAllocation<8>> PlatformBase::Users;
Delegate<User*> PlatformBase::UserAdded;
Delegate<User*> PlatformBase::UserRemoved;

const Char* ToString(NetworkConnectionType value)
{
    switch (value)
    {
    case NetworkConnectionType::None:
        return TEXT("None");
    case NetworkConnectionType::Unknown:
        return TEXT("Unknown");
    case NetworkConnectionType::AirplaneMode:
        return TEXT("AirplaneMode");
    case NetworkConnectionType::Cell:
        return TEXT("Cell");
    case NetworkConnectionType::WiFi:
        return TEXT("WiFi");
    case NetworkConnectionType::Bluetooth:
        return TEXT("Bluetooth");
    case NetworkConnectionType::Ethernet:
        return TEXT("Ethernet");
    default:
        return TEXT("");
    }
}

const Char* ToString(ScreenOrientationType value)
{
    switch (value)
    {
    case ScreenOrientationType::Unknown:
        return TEXT("Unknown");
    case ScreenOrientationType::Portrait:
        return TEXT("Portrait");
    case ScreenOrientationType::PortraitUpsideDown:
        return TEXT("PortraitUpsideDown");
    case ScreenOrientationType::LandscapeLeft:
        return TEXT("LandscapeLeft");
    case ScreenOrientationType::LandscapeRight:
        return TEXT("LandscapeRight");
    default:
        return TEXT("");
    }
}

const Char* ToString(ThreadPriority value)
{
    switch (value)
    {
    case ThreadPriority::Normal:
        return TEXT("Normal");
    case ThreadPriority::AboveNormal:
        return TEXT("AboveNormal");
    case ThreadPriority::BelowNormal:
        return TEXT("BelowNormal");
    case ThreadPriority::Highest:
        return TEXT("Highest");
    case ThreadPriority::Lowest:
        return TEXT("Lowest");
    default:
        return TEXT("");
    }
}

UserBase::UserBase(const String& name)
    : UserBase(SpawnParams(Guid::New(), TypeInitializer), name)
{
}

UserBase::UserBase(const SpawnParams& params, const String& name)
    : ScriptingObject(params)
    , _name(name)
{
}

String UserBase::GetName() const
{
    return _name;
}

bool PlatformBase::Init()
{
#if BUILD_DEBUG
    // Validate atomic and interlocked operations
    int64 data = 0;
    Platform::AtomicStore(&data, 11);
    ASSERT(Platform::AtomicRead(&data) == 11);
    ASSERT(Platform::InterlockedAdd(&data, 2) == 11);
    ASSERT(Platform::AtomicRead(&data) == 13);
    ASSERT(Platform::InterlockedIncrement(&data) == 14);
    ASSERT(Platform::AtomicRead(&data) == 14);
    ASSERT(Platform::InterlockedDecrement(&data) == 13);
    ASSERT(Platform::AtomicRead(&data) == 13);
    ASSERT(Platform::InterlockedExchange(&data, 10) == 13);
    ASSERT(Platform::AtomicRead(&data) == 10);
    ASSERT(Platform::InterlockedCompareExchange(&data, 11, 0) == 10);
    ASSERT(Platform::AtomicRead(&data) == 10);
    ASSERT(Platform::InterlockedCompareExchange(&data, 11, 10) == 10);
    ASSERT(Platform::AtomicRead(&data) == 11);
#endif

    srand((unsigned int)Platform::GetTimeCycles());

    return false;
}

void PlatformBase::LogInfo()
{
    // LOG(Info, "Computer name: {0}", Platform::GetComputerName());
    // LOG(Info, "User name: {0}", Platform::GetUserName());

    const CPUInfo cpuInfo = Platform::GetCPUInfo();
    LOG(Info, "CPU package count: {0}, Core count: {1}, Logical processors: {2}", cpuInfo.ProcessorPackageCount, cpuInfo.ProcessorCoreCount, cpuInfo.LogicalProcessorCount);
    LOG(Info, "CPU Page size: {0}, cache line size: {1} bytes", Utilities::BytesToText(cpuInfo.PageSize), cpuInfo.CacheLineSize);
    LOG(Info, "L1 cache: {0}, L2 cache: {1}, L3 cache: {2}", Utilities::BytesToText(cpuInfo.L1CacheSize), Utilities::BytesToText(cpuInfo.L2CacheSize), Utilities::BytesToText(cpuInfo.L3CacheSize));
    LOG(Info, "Clock speed: {0}", Utilities::HertzToText(cpuInfo.ClockSpeed));

    const MemoryStats memStats = Platform::GetMemoryStats();
    LOG(Info, "Physical Memory: {0} total, {1} used ({2}%)", Utilities::BytesToText(memStats.TotalPhysicalMemory), Utilities::BytesToText(memStats.UsedPhysicalMemory), Utilities::RoundTo2DecimalPlaces((float)memStats.UsedPhysicalMemory * 100.0f / (float)memStats.TotalPhysicalMemory));
    LOG(Info, "Virtual Memory: {0} total, {1} used ({2}%)", Utilities::BytesToText(memStats.TotalVirtualMemory), Utilities::BytesToText(memStats.UsedVirtualMemory), Utilities::RoundTo2DecimalPlaces((float)memStats.UsedVirtualMemory * 100.0f / (float)memStats.TotalVirtualMemory));

    LOG(Info, "Main thread id: 0x{0:x}, Process id: {1}", Globals::MainThreadID, Platform::GetCurrentProcessId());
    LOG(Info, "Desktop size: {0}", Platform::GetDesktopSize());
    LOG(Info, "Virtual Desktop size: {0}", Platform::GetVirtualDesktopBounds());
    LOG(Info, "Screen DPI: {0}", Platform::GetDpi());
}

void PlatformBase::BeforeRun()
{
}

void PlatformBase::Tick()
{
}

void PlatformBase::BeforeExit()
{
}

void PlatformBase::Exit()
{
}

#if COMPILE_WITH_PROFILER

#define TRACY_ENABLE_MEMORY (TRACY_ENABLE)

void PlatformBase::OnMemoryAlloc(void* ptr, uint64 size)
{
    if (!ptr)
        return;

#if TRACY_ENABLE_MEMORY
    // Track memory allocation in Tracy
    //tracy::Profiler::MemAlloc(ptr, (size_t)size, false);
    tracy::Profiler::MemAllocCallstack(ptr, (size_t)size, 12, false);
#endif

    // Register allocation during the current CPU event
    auto thread = ProfilerCPU::GetCurrentThread();
    if (thread != nullptr && thread->Buffer.GetCount() != 0)
    {
        auto& activeEvent = thread->Buffer.Last().Event();
        if (activeEvent.End < ZeroTolerance)
        {
            activeEvent.NativeMemoryAllocation += (int32)size;
        }
    }
}

void PlatformBase::OnMemoryFree(void* ptr)
{
    if (!ptr)
        return;

#if TRACY_ENABLE_MEMORY
    // Track memory allocation in Tracy
    tracy::Profiler::MemFree(ptr, false);
#endif
}

#endif

void* PlatformBase::AllocatePages(uint64 numPages, uint64 pageSize)
{
    // Fallback to the default memory allocation
    const uint64 numBytes = numPages * pageSize;
    return Platform::Allocate(numBytes, pageSize);
}

void PlatformBase::FreePages(void* ptr)
{
    // Fallback to free
    Platform::Free(ptr);
}

PlatformType PlatformBase::GetPlatformType()
{
    return PLATFORM_TYPE;
}

bool PlatformBase::Is64BitApp()
{
#if PLATFORM_64BITS
    return true;
#else
    return false;
#endif
}

void PlatformBase::Fatal(const Char* msg, void* context)
{
    // Check if is already during fatal state
    if (Globals::FatalErrorOccurred)
    {
        // Just send one more error to the log and back
        LOG(Error, "Error after fatal error: {0}", msg);
        return;
    }

    // Set flags
    Globals::FatalErrorOccurred = true;
    Globals::IsRequestingExit = true;
    Globals::ExitCode = -1;

    // Collect crash info (platform-dependant implementation that might collect stack trace and/or create memory dump)
    if (Log::Logger::LogFilePath.HasChars())
    {
        // Log separation for crash info
        Log::Logger::WriteFloor();
        LOG(Error, "");
        LOG(Error, "Critical error! Reason: {0}", msg);
        LOG(Error, "");

        // Log stack trace
        const auto stackFrames = Platform::GetStackFrames(context ? 0 : 1, 60, context);
        if (stackFrames.HasItems())
        {
            LOG(Error, "Stack trace:");
            for (const auto& frame : stackFrames)
            {
                char chr = 0;
                int32 num = StringUtils::Length(frame.ModuleName);
                while (num > 0 && chr != '\\' && chr != '/' && chr != ':')
                    chr = frame.ModuleName[--num];
                StringAsUTF16<ARRAY_COUNT(StackFrame::ModuleName)> moduleName(frame.ModuleName + num + 1);
                StringAsUTF16<ARRAY_COUNT(StackFrame::FunctionName)> functionName(frame.FunctionName);
                if (StringUtils::Length(frame.FileName) != 0)
                {
                    StringAsUTF16<ARRAY_COUNT(StackFrame::FileName)> fileName(frame.FileName);
                    LOG(Error, "    at {0}!{1}() in {2}:line {3}", moduleName.Get(), functionName.Get(), fileName.Get(), frame.LineNumber);
                }
                else if (StringUtils::Length(frame.FunctionName) != 0)
                {
                    LOG(Error, "    at {0}!{1}()", moduleName.Get(), functionName.Get());
                }
                else if (StringUtils::Length(frame.ModuleName) != 0)
                {
                    LOG(Error, "    at {0} 0x{1:x}", moduleName.Get(), (uint64)frame.ProgramCounter);
                }
                else
                {
                    LOG(Error, "    at 0x{0:x}", (uint64)frame.ProgramCounter);
                }
            }
            LOG(Error, "");
        }

        // Log process memory stats
        {
            const MemoryStats memoryStats = Platform::GetMemoryStats();
            LOG(Error, "Used Physical Memory: {0} ({1}%)", Utilities::BytesToText(memoryStats.UsedPhysicalMemory), (int32)(100 * memoryStats.UsedPhysicalMemory / memoryStats.TotalPhysicalMemory));
            LOG(Error, "Used Virtual Memory: {0} ({1}%)", Utilities::BytesToText(memoryStats.UsedVirtualMemory), (int32)(100 * memoryStats.UsedVirtualMemory / memoryStats.TotalVirtualMemory));
            const ProcessMemoryStats processMemoryStats = Platform::GetProcessMemoryStats();
            LOG(Error, "Process Used Physical Memory: {0}", Utilities::BytesToText(processMemoryStats.UsedPhysicalMemory));
            LOG(Error, "Process Used Virtual Memory: {0}", Utilities::BytesToText(processMemoryStats.UsedVirtualMemory));
        }

        // Create separate folder with crash info
        const String crashDataFolder = String(StringUtils::GetDirectoryName(Log::Logger::LogFilePath)) / TEXT("Crash_") + StringUtils::GetFileNameWithoutExtension(Log::Logger::LogFilePath).Substring(4);
        FileSystem::CreateDirectory(crashDataFolder);

        // Capture the platform-dependant crash info (eg. memory dump)
        Platform::CollectCrashData(crashDataFolder, context);

        // Capture the original log file
        LOG(Error, "");
        Log::Logger::WriteFloor();
        LOG_FLUSH();
        FileSystem::CopyFile(crashDataFolder / TEXT("Log.txt"), Log::Logger::LogFilePath);

        LOG(Error, "Crash info collected.");
        Log::Logger::WriteFloor();
    }

    // Show error message
    Error(msg);

    // Only main thread can call exit directly
    if (IsInMainThread())
    {
        Engine::Exit(-1);
    }
}

void PlatformBase::Error(const Char* msg)
{
#if PLATFORM_HAS_HEADLESS_MODE
    if (CommandLine::Options.Headless)
    {
        std::cout << "Error: " << msg << std::endl;
    }
    else
#endif
    {
        MessageBox::Show(nullptr, msg, TEXT("Error"), MessageBoxButtons::OK, MessageBoxIcon::Error);
    }
}

void PlatformBase::Warning(const Char* msg)
{
#if PLATFORM_HAS_HEADLESS_MODE
    if (CommandLine::Options.Headless)
    {
        std::cout << "Warning: " << msg << std::endl;
    }
    else
#endif
    {
        MessageBox::Show(nullptr, msg, TEXT("Warning"), MessageBoxButtons::OK, MessageBoxIcon::Warning);
    }
}

void PlatformBase::Info(const Char* msg)
{
#if PLATFORM_HAS_HEADLESS_MODE
    if (CommandLine::Options.Headless)
    {
        std::cout << "Info: " << msg << std::endl;
    }
    else
#endif
    {
        MessageBox::Show(nullptr, msg, TEXT("Info"), MessageBoxButtons::OK, MessageBoxIcon::Information);
    }
}

void PlatformBase::Fatal(const StringView& msg)
{
    Fatal(*msg);
}

void PlatformBase::Error(const StringView& msg)
{
    Error(*msg);
}

void PlatformBase::Warning(const StringView& msg)
{
    Warning(*msg);
}

void PlatformBase::Info(const StringView& msg)
{
    Info(*msg);
}

void PlatformBase::Log(const StringView& msg)
{
}

bool PlatformBase::IsDebuggerPresent()
{
    return false;
}

void PlatformBase::Crash(int32 line, const char* file)
{
    const StringAsUTF16<256> fileUTF16(file);
    const String msg = String::Format(TEXT("Fatal crash!\nFile: {0}\nLine: {1}"), fileUTF16.Get(), line);
    LOG_STR(Fatal, msg);
}

void PlatformBase::OutOfMemory(int32 line, const char* file)
{
    const StringAsUTF16<256> fileUTF16(file);
    const String msg = String::Format(TEXT("Out of memory error!\nFile: {0}\nLine: {1}"), fileUTF16.Get(), line);
    LOG_STR(Fatal, msg);
}

void PlatformBase::MissingCode(int32 line, const char* file, const char* info)
{
    const StringAsUTF16<256> fileUTF16(file);
    const String msg = String::Format(TEXT("TODO: {0}\nFile: {1}\nLine: {2}"), String(info), fileUTF16.Get(), line);
    LOG_STR(Fatal, msg);
}

void PlatformBase::Assert(const char* message, const char* file, int line)
{
    const StringAsUTF16<256> fileUTF16(file);
    const String msg = String::Format(TEXT("Assertion failed!\nFile: {0}\nLine: {1}\n\nExpression: {2}"), fileUTF16.Get(), line, String(message));
    LOG_STR(Fatal, msg);
}

void PlatformBase::CheckFailed(const char* message, const char* file, int line)
{
    const StringAsUTF16<256> fileUTF16(file);
    const String msg = String::Format(TEXT("Check failed!\nFile: {0}\nLine: {1}\n\nExpression: {2}"), fileUTF16.Get(), line, String(message));
    LOG_STR(Error, msg);
}

void PlatformBase::SetHighDpiAwarenessEnabled(bool enable)
{
}

BatteryInfo PlatformBase::GetBatteryInfo()
{
    return BatteryInfo();
}

int32 PlatformBase::GetDpi()
{
    return 96;
}

float PlatformBase::GetDpiScale()
{
    return CustomDpiScale * (float)Platform::GetDpi() / 96.0f;
}

NetworkConnectionType PlatformBase::GetNetworkConnectionType()
{
    return NetworkConnectionType::Unknown;
}

ScreenOrientationType PlatformBase::GetScreenOrientationType()
{
    return ScreenOrientationType::Unknown;
}

String PlatformBase::GetUserName()
{
    return Users.Count() != 0 ? Users[0]->GetName() : String::Empty;
}

bool PlatformBase::GetIsPaused()
{
    return false;
}

void PlatformBase::CreateGuid(Guid& result)
{
    static uint16 guidCounter = 0;
    static DateTime guidStartTime;
    static double guidStartSeconds;

    DateTime estimatedCurrentDateTime;
    if (guidCounter == 0)
    {
        guidStartTime = DateTime::Now();
        guidStartSeconds = Platform::GetTimeSeconds();
        estimatedCurrentDateTime = guidStartTime;
    }
    else
    {
        const TimeSpan elapsedTime = TimeSpan::FromSeconds(Platform::GetTimeSeconds() - guidStartSeconds);
        estimatedCurrentDateTime = guidStartTime + elapsedTime;
    }

    const uint16 sequentialThing = static_cast<uint32>(guidCounter++);
    const uint16 randomThing = rand() & 0xFFFF;
    const uint32 dateThingHigh = estimatedCurrentDateTime.Ticks >> 32;
    const uint32 dateThingLow = estimatedCurrentDateTime.Ticks & 0xffffffff;
    const uint32 cyclesThing = Platform::GetTimeCycles() & 0xffffffff;

    result = Guid(dateThingHigh, randomThing | (sequentialThing << 16), cyclesThing, dateThingLow);
}

<<<<<<< HEAD
Rectangle PlatformBase::GetMonitorBounds(const Float2& screenPos)
{
    return Rectangle(Float2::Zero, Platform::GetDesktopSize());
}

Rectangle PlatformBase::GetVirtualDesktopBounds()
{
    return Rectangle(Float2::Zero, Platform::GetDesktopSize());
=======
Float2 PlatformBase::GetMousePosition()
{
    const Window* win = Engine::MainWindow;
    if (win)
        return win->ClientToScreen(win->GetMousePosition());
    return Float2::Minimum;
}

void PlatformBase::SetMousePosition(const Float2& position)
{
    const Window* win = Engine::MainWindow;
    if (win)
        win->SetMousePosition(win->ScreenToClient(position));
>>>>>>> 31163761
}

Float2 PlatformBase::GetVirtualDesktopSize()
{
    return Platform::GetVirtualDesktopBounds().Size;
}

void PlatformBase::GetEnvironmentVariables(Dictionary<String, String>& result)
{
    // Not supported
}

bool PlatformBase::GetEnvironmentVariable(const String& name, String& value)
{
    // Not supported
    return true;
}

bool PlatformBase::SetEnvironmentVariable(const String& name, const String& value)
{
    // Not supported
    return true;
}

int32 PlatformBase::CreateProcess(CreateProcessSettings& settings)
{
    // Not supported
    return -1;
}

PRAGMA_DISABLE_DEPRECATION_WARNINGS

#include "Engine/Platform/CreateProcessSettings.h"

int32 PlatformBase::StartProcess(const StringView& filename, const StringView& args, const StringView& workingDir, bool hiddenWindow, bool waitForEnd)
{
    CreateProcessSettings procSettings;
    procSettings.FileName = filename;
    procSettings.Arguments = args;
    procSettings.WorkingDirectory = workingDir;
    procSettings.HiddenWindow = hiddenWindow;
    procSettings.WaitForEnd = waitForEnd;
    procSettings.LogOutput = waitForEnd;
    procSettings.ShellExecute = true;
    return Platform::CreateProcess(procSettings);
}

int32 PlatformBase::RunProcess(const StringView& cmdLine, const StringView& workingDir, bool hiddenWindow)
{
    CreateProcessSettings procSettings;
    procSettings.FileName = cmdLine;
    procSettings.WorkingDirectory = workingDir;
    procSettings.HiddenWindow = hiddenWindow;
    return Platform::CreateProcess(procSettings);
}

int32 PlatformBase::RunProcess(const StringView& cmdLine, const StringView& workingDir, const Dictionary<String, String>& environment, bool hiddenWindow)
{
    CreateProcessSettings procSettings;
    procSettings.FileName = cmdLine;
    procSettings.WorkingDirectory = workingDir;
    procSettings.Environment = environment;
    procSettings.HiddenWindow = hiddenWindow;
    return Platform::CreateProcess(procSettings);
}

PRAGMA_ENABLE_DEPRECATION_WARNINGS

Array<PlatformBase::StackFrame> PlatformBase::GetStackFrames(int32 skipCount, int32 maxDepth, void* context)
{
    return Array<StackFrame>();
}

String PlatformBase::GetStackTrace(int32 skipCount, int32 maxDepth, void* context)
{
    StringBuilder result;
    Array<StackFrame> stackFrames = Platform::GetStackFrames(skipCount, maxDepth, context);
    for (const auto& frame : stackFrames)
    {
        StringAsUTF16<ARRAY_COUNT(StackFrame::FunctionName)> functionName(frame.FunctionName);
        if (StringUtils::Length(frame.FileName) != 0)
        {
            StringAsUTF16<ARRAY_COUNT(StackFrame::FileName)> fileName(frame.FileName);
            result.AppendFormat(TEXT("   at {0}() in {1}:line {2}\n"), functionName.Get(), fileName.Get(), frame.LineNumber);
        }
        else if (StringUtils::Length(frame.FunctionName) != 0)
        {
            result.AppendFormat(TEXT("   at {0}()\n"), functionName.Get());
        }
        else
        {
            result.AppendFormat(TEXT("   at 0x{0:x}\n"), (uint64)frame.ProgramCounter);
        }
    }
    return result.ToString();
}

void PlatformBase::CollectCrashData(const String& crashDataFolder, void* context)
{
}

const Char* ToString(PlatformType type)
{
    switch (type)
    {
    case PlatformType::Windows:
        return TEXT("Windows");
    case PlatformType::XboxOne:
        return TEXT("Xbox One");
    case PlatformType::UWP:
        return TEXT("Windows Store");
    case PlatformType::Linux:
        return TEXT("Linux");
    case PlatformType::PS4:
        return TEXT("PlayStation 4");
    case PlatformType::XboxScarlett:
        return TEXT("Xbox Scarlett");
    case PlatformType::Android:
        return TEXT("Android");
    case PlatformType::Switch:
        return TEXT("Switch");
    case PlatformType::PS5:
        return TEXT("PlayStation 5");
    case PlatformType::Mac:
        return TEXT("Mac");
    case PlatformType::iOS:
        return TEXT("iOS");
    default:
        return TEXT("");
    }
}

const Char* ToString(ArchitectureType type)
{
    switch (type)
    {
    case ArchitectureType::AnyCPU:
        return TEXT("AnyCPU");
    case ArchitectureType::x86:
        return TEXT("x86");
    case ArchitectureType::x64:
        return TEXT("x64");
    case ArchitectureType::ARM:
        return TEXT("ARM");
    case ArchitectureType::ARM64:
        return TEXT("ARM64");
    default:
        return TEXT("");
    }
}<|MERGE_RESOLUTION|>--- conflicted
+++ resolved
@@ -521,16 +521,6 @@
     result = Guid(dateThingHigh, randomThing | (sequentialThing << 16), cyclesThing, dateThingLow);
 }
 
-<<<<<<< HEAD
-Rectangle PlatformBase::GetMonitorBounds(const Float2& screenPos)
-{
-    return Rectangle(Float2::Zero, Platform::GetDesktopSize());
-}
-
-Rectangle PlatformBase::GetVirtualDesktopBounds()
-{
-    return Rectangle(Float2::Zero, Platform::GetDesktopSize());
-=======
 Float2 PlatformBase::GetMousePosition()
 {
     const Window* win = Engine::MainWindow;
@@ -544,7 +534,16 @@
     const Window* win = Engine::MainWindow;
     if (win)
         win->SetMousePosition(win->ScreenToClient(position));
->>>>>>> 31163761
+}
+
+Rectangle PlatformBase::GetMonitorBounds(const Float2& screenPos)
+{
+    return Rectangle(Float2::Zero, Platform::GetDesktopSize());
+}
+
+Rectangle PlatformBase::GetVirtualDesktopBounds()
+{
+    return Rectangle(Float2::Zero, Platform::GetDesktopSize());
 }
 
 Float2 PlatformBase::GetVirtualDesktopSize()
