--- conflicted
+++ resolved
@@ -272,17 +272,10 @@
 
 int32 PlatformBase::GetCacheLineSize()
 {
-<<<<<<< HEAD
-    return Platform::GetCPUInfo().CacheLineSize;
+    return (int32)Platform::GetCPUInfo().CacheLineSize;
 }
 
 void PlatformBase::Fatal(const StringView& msg, void* context, FatalErrorType error)
-=======
-    return (int32)Platform::GetCPUInfo().CacheLineSize;
-}
-
-void PlatformBase::Fatal(const Char* msg, void* context)
->>>>>>> ca153e70
 {
     // Check if is already during fatal state
     if (Engine::FatalError != FatalErrorType::None)
