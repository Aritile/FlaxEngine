--- conflicted
+++ resolved
@@ -394,11 +394,7 @@
     /// [Deprecated in v1.10]
     /// </summary>
     /// <returns>The cache line size.</returns>
-<<<<<<< HEAD
-    API_PROPERTY() DEPRECATED("Use CPUInfo.CacheLineSize instead") static int32 GetCacheLineSize();
-=======
     API_PROPERTY() DEPRECATED("Use CacheLineSize field from CPUInfo.") static int32 GetCacheLineSize();
->>>>>>> ca153e70
 
     /// <summary>
     /// Gets the current memory stats.
