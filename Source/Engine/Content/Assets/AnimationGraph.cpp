// Copyright (c) 2012-2024 Wojciech Figat. All rights reserved.

#include "AnimationGraph.h"
#if USE_EDITOR
#include "AnimationGraphFunction.h"
#endif
#include "SkinnedModel.h"
#include "Engine/Core/Log.h"
#include "Engine/Core/Types/DataContainer.h"
#include "Engine/Serialization/MemoryReadStream.h"
#include "Engine/Serialization/MemoryWriteStream.h"
#include "Engine/Content/Factories/BinaryAssetFactory.h"
#include "Engine/Animations/Animations.h"
#include "Engine/Threading/Threading.h"
#include "Engine/Debug/Exceptions/ArgumentNullException.h"

REGISTER_BINARY_ASSET(AnimationGraph, "FlaxEngine.AnimationGraph", true);

AnimationGraph::AnimationGraph(const SpawnParams& params, const AssetInfo* info)
    : BinaryAsset(params, info)
    , Graph(this)
    , GraphExecutor(Graph)
{
}

Asset::LoadResult AnimationGraph::load()
{
    ConcurrentSystemLocker::WriteScope systemScope(Animations::SystemLocker);

    // Get stream with graph data
    const auto surfaceChunk = GetChunk(0);
    if (surfaceChunk == nullptr)
        return LoadResult::MissingDataChunk;
    MemoryReadStream stream(surfaceChunk->Get(), surfaceChunk->Size());

    // Load graph
    if (Graph.Load(&stream, USE_EDITOR))
    {
        LOG(Warning, "Failed to load animation graph \'{0}\'", ToString());
        return LoadResult::Failed;
    }

#if USE_EDITOR
    // Find asset dependencies to nested anim graph functions
    ClearDependencies();
    FindDependencies(&Graph);
#endif

    return LoadResult::Ok;
}

void AnimationGraph::unload(bool isReloading)
{
    ConcurrentSystemLocker::WriteScope systemScope(Animations::SystemLocker);
    Graph.Clear();
}

AssetChunksFlag AnimationGraph::getChunksToPreload() const
{
    return GET_CHUNK_FLAG(0);
}

#if USE_EDITOR

void AnimationGraph::OnDependencyModified(BinaryAsset* asset)
{
    BinaryAsset::OnDependencyModified(asset);

    Reload();
}

#endif

bool AnimationGraph::InitAsAnimation(SkinnedModel* baseModel, Animation* anim, bool loop, bool rootMotion)
{
    if (!IsVirtual())
    {
        LOG(Warning, "Only virtual Anim Graph can be modified.");
        return true;
    }
    if (!baseModel || !anim)
    {
        Log::ArgumentNullException();
        return true;
    }
    ConcurrentSystemLocker::WriteScope systemScope(Animations::SystemLocker);

    // Create Graph data
    MemoryWriteStream writeStream(512);
    {
        AnimGraph graph(nullptr);
        graph.Nodes.Resize(2);
        auto& rootNode = graph.Nodes[0];
        rootNode.Type = GRAPH_NODE_MAKE_TYPE(9, 1);
        rootNode.ID = 1;
        rootNode.Values.Resize(1);
        rootNode.Values[0] = (int32)(rootMotion ? RootMotionExtraction::Enable : RootMotionExtraction::Ignore);
        rootNode.Boxes.Resize(1);
        rootNode.Boxes[0] = AnimGraphBox(&rootNode, 0, VariantType::Void);
        auto& animNode = graph.Nodes[1];
        animNode.Type = GRAPH_NODE_MAKE_TYPE(9, 2);
        animNode.ID = 2;
        animNode.Values.Resize(4);
        animNode.Values[0] = anim->GetID();
        animNode.Values[1] = 1.0f;
        animNode.Values[2] = loop;
        animNode.Values[3] = 0.0f;
        animNode.Boxes.Resize(8);
        animNode.Boxes[0] = AnimGraphBox(&animNode, 0, VariantType::Void);
        animNode.Boxes[0].Connections.Add(&rootNode.Boxes[0]);
        rootNode.Boxes[0].Connections.Add(&animNode.Boxes[0]);
        animNode.Boxes[1] = AnimGraphBox(&animNode, 1, VariantType::Void);
        animNode.Boxes[2] = AnimGraphBox(&animNode, 2, VariantType::Void);
        animNode.Boxes[3] = AnimGraphBox(&animNode, 3, VariantType::Void);
        animNode.Boxes[4] = AnimGraphBox(&animNode, 4, VariantType::Void);
        animNode.Boxes[5] = AnimGraphBox(&animNode, 5, VariantType::Void);
        animNode.Boxes[6] = AnimGraphBox(&animNode, 6, VariantType::Void);
        animNode.Boxes[7] = AnimGraphBox(&animNode, 7, VariantType::Void);
        graph.Parameters.Resize(1);
        AnimGraphParameter& baseModelParam = graph.Parameters[0];
        baseModelParam.Identifier = ANIM_GRAPH_PARAM_BASE_MODEL_ID;
        baseModelParam.Type = VariantType::Asset;
        baseModelParam.IsPublic = false;
        baseModelParam.Value = baseModel->GetID();
        if (graph.Save(&writeStream, USE_EDITOR))
            return true;
    }

    // Load Graph data (with initialization)
    ScopeLock lock(Locker);
    MemoryReadStream readStream(ToSpan(writeStream));
    return Graph.Load(&readStream, USE_EDITOR);
}

BytesContainer AnimationGraph::LoadSurface() const
{
    if (!IsVirtual() && WaitForLoaded())
        return BytesContainer();
    ScopeLock lock(Locker);

    if (IsVirtual())
    {
        // Serialize runtime graph
        MemoryWriteStream stream(512);
        if (!Graph.Save(&stream, USE_EDITOR))
        {
            BytesContainer result;
            result.Copy(ToSpan(stream));
            return result;
        }
    }

    // Load data from asset
    if (!LoadChunks(GET_CHUNK_FLAG(0)))
    {
        const auto data = GetChunk(0);
        BytesContainer result;
        result.Copy(data->Data);
        return result;
    }

    LOG(Warning, "Animation Graph \'{0}\' surface data is missing.", ToString());
    return BytesContainer();
}

#if USE_EDITOR

bool AnimationGraph::SaveSurface(const BytesContainer& data)
{
    if (OnCheckSave())
        return true;
<<<<<<< HEAD
=======
    }
    ConcurrentSystemLocker::WriteScope systemScope(Animations::SystemLocker);
>>>>>>> bf21b0a2
    ScopeLock lock(Locker);

    if (IsVirtual())
    {
        MemoryReadStream readStream(data.Get(), data.Length());
        return Graph.Load(&readStream, USE_EDITOR);
    }

    // Release all chunks
    for (int32 i = 0; i < ASSET_FILE_DATA_CHUNKS; i++)
        ReleaseChunk(i);

    // Set Visject Surface data
    auto visjectSurfaceChunk = GetOrCreateChunk(0);
    ASSERT(visjectSurfaceChunk != nullptr);
    visjectSurfaceChunk->Data.Copy(data);

    // Save
    AssetInitData assetData;
    assetData.SerializedVersion = 1;
    if (SaveAsset(assetData))
    {
        LOG(Error, "Cannot save \'{0}\'", ToString());
        return true;
    }

    return false;
}

void AnimationGraph::FindDependencies(AnimGraphBase* graph)
{
    for (const auto& node : graph->Nodes)
    {
        if (node.Type == GRAPH_NODE_MAKE_TYPE(9, 24))
        {
            const auto function = node.Assets[0].As<AnimationGraphFunction>();
            if (function)
            {
                AddDependency(function);
            }
        }
    }

    for (auto* subGraph : graph->SubGraphs)
    {
        FindDependencies(subGraph);
    }
}

void AnimationGraph::GetReferences(Array<Guid>& assets, Array<String>& files) const
{
    BinaryAsset::GetReferences(assets, files);
    Graph.GetReferences(assets);
}

bool AnimationGraph::Save(const StringView& path)
{
    if (OnCheckSave(path))
        return true;
    ScopeLock lock(Locker);
    MemoryWriteStream writeStream;
    if (Graph.Save(&writeStream, true))
        return true;
    BytesContainer data;
    data.Link(ToSpan(writeStream));
    return SaveSurface(data);
}

#endif<|MERGE_RESOLUTION|>--- conflicted
+++ resolved
@@ -169,11 +169,7 @@
 {
     if (OnCheckSave())
         return true;
-<<<<<<< HEAD
-=======
-    }
-    ConcurrentSystemLocker::WriteScope systemScope(Animations::SystemLocker);
->>>>>>> bf21b0a2
+    ConcurrentSystemLocker::WriteScope systemScope(Animations::SystemLocker);
     ScopeLock lock(Locker);
 
     if (IsVirtual())
