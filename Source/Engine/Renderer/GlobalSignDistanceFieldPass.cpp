// Copyright (c) 2012-2022 Wojciech Figat. All rights reserved.

#include "GlobalSignDistanceFieldPass.h"
#include "RenderList.h"
#include "Engine/Core/Math/Vector3.h"
#include "Engine/Core/Collections/HashSet.h"
#include "Engine/Engine/Engine.h"
#include "Engine/Content/Content.h"
#include "Engine/Graphics/GPUDevice.h"
#include "Engine/Graphics/Graphics.h"
#include "Engine/Graphics/RenderTask.h"
#include "Engine/Graphics/RenderBuffers.h"
#include "Engine/Graphics/RenderTargetPool.h"
#include "Engine/Graphics/Shaders/GPUShader.h"
#include "Engine/Level/Scene/SceneRendering.h"
#include "Engine/Level/Actors/StaticModel.h"

// Some of those constants must match in shader
// TODO: try using R8 format for Global SDF
#define GLOBAL_SDF_FORMAT PixelFormat::R16_Float
#define GLOBAL_SDF_RASTERIZE_MODEL_MAX_COUNT 28 // The maximum amount of models to rasterize at once as a batch into Global SDF.
#define GLOBAL_SDF_RASTERIZE_HEIGHTFIELD_MAX_COUNT 2 // The maximum amount of heightfields to store in a single chunk.
#define GLOBAL_SDF_RASTERIZE_GROUP_SIZE 8
#define GLOBAL_SDF_RASTERIZE_CHUNK_SIZE 32 // Global SDF chunk size in voxels.
#define GLOBAL_SDF_RASTERIZE_CHUNK_MARGIN 4 // The margin in voxels around objects for culling. Reduces artifacts but reduces performance.
#define GLOBAL_SDF_RASTERIZE_MIP_FACTOR 4 // Global SDF mip resolution downscale factor.
#define GLOBAL_SDF_MIP_GROUP_SIZE 4
#define GLOBAL_SDF_MIP_FLOODS 5 // Amount of flood fill passes for mip.
#define GLOBAL_SDF_DEBUG_CHUNKS 0
#define GLOBAL_SDF_ACTOR_IS_STATIC(actor) ((actor->GetStaticFlags() & (StaticFlags::Lightmap | StaticFlags::Transform)) == (int32)(StaticFlags::Lightmap | StaticFlags::Transform))

static_assert(GLOBAL_SDF_RASTERIZE_MODEL_MAX_COUNT % 4 == 0, "Must be multiple of 4 due to data packing for GPU constant buffer.");
#if GLOBAL_SDF_DEBUG_CHUNKS
#include "Engine/Debug/DebugDraw.h"
#endif

PACK_STRUCT(struct ObjectRasterizeData
    {
    Matrix WorldToVolume; // TODO: use 3x4 matrix
    Matrix VolumeToWorld; // TODO: use 3x4 matrix
    Float3 VolumeToUVWMul;
    float MipOffset;
    Float3 VolumeToUVWAdd;
    float DecodeMul;
    Float3 VolumeLocalBoundsExtent;
    float DecodeAdd;
    });

PACK_STRUCT(struct Data
    {
    Float3 ViewWorldPos;
    float ViewNearPlane;
    Float3 Padding00;
    float ViewFarPlane;
    Float4 ViewFrustumWorldRays[4];
    GlobalSignDistanceFieldPass::ConstantsData GlobalSDF;
    });

PACK_STRUCT(struct ModelsRasterizeData
    {
    Int3 ChunkCoord;
    float MaxDistance;
    Float3 CascadeCoordToPosMul;
    int32 ObjectsCount;
    Float3 CascadeCoordToPosAdd;
    int32 CascadeResolution;
    int32 CascadeIndex;
    float CascadeVoxelSize;
    int32 CascadeMipResolution;
    int32 CascadeMipFactor;
    uint32 Objects[GLOBAL_SDF_RASTERIZE_MODEL_MAX_COUNT];
    uint32 GenerateMipTexResolution;
    uint32 GenerateMipCoordScale;
    uint32 GenerateMipTexOffsetX;
    uint32 GenerateMipMipOffsetX;
    });

struct RasterizeModel
{
    Matrix WorldToVolume;
    Matrix VolumeToWorld;
    Float4 VolumeToUVWMul;
    Float4 VolumeToUVWAdd;
    Float4 VolumeLocalBoundsExtent;
    float MipOffset;
    const ModelBase::SDFData* SDF;
};

struct RasterizeChunk
{
    uint16 ModelsCount;
    uint16 HeightfieldsCount : 15;
    uint16 Dynamic : 1;
    uint16 Models[GLOBAL_SDF_RASTERIZE_MODEL_MAX_COUNT];
    uint16 Heightfields[GLOBAL_SDF_RASTERIZE_HEIGHTFIELD_MAX_COUNT];

    RasterizeChunk()
    {
        ModelsCount = 0;
        HeightfieldsCount = 0;
        Dynamic = false;
    }
};

constexpr int32 RasterizeChunkKeyHashResolution = GLOBAL_SDF_RASTERIZE_CHUNK_SIZE;

struct RasterizeChunkKey
{
    uint32 Hash;
    int32 Layer;
    Int3 Coord;

    FORCE_INLINE void NextLayer()
    {
        Layer++;
        Hash += RasterizeChunkKeyHashResolution * RasterizeChunkKeyHashResolution * RasterizeChunkKeyHashResolution;
    }

    friend bool operator==(const RasterizeChunkKey& a, const RasterizeChunkKey& b)
    {
        return a.Hash == b.Hash && a.Coord == b.Coord && a.Layer == b.Layer;
    }
};

uint32 GetHash(const RasterizeChunkKey& key)
{
    return key.Hash;
}

struct CascadeData
{
<<<<<<< HEAD
    GPUTexture* Texture = nullptr;
    GPUTexture* Mip = nullptr;
    Float3 Position;
=======
    Vector3 Position;
>>>>>>> fe6226b2
    float VoxelSize;
    BoundingBox Bounds;
    HashSet<RasterizeChunkKey> NonEmptyChunks;
    HashSet<RasterizeChunkKey> StaticChunks;

    FORCE_INLINE void OnSceneRenderingDirty(const BoundingBox& objectBounds)
    {
        if (StaticChunks.IsEmpty() || !Bounds.Intersects(objectBounds))
            return;

        BoundingBox objectBoundsCascade;
        const float objectMargin = VoxelSize * GLOBAL_SDF_RASTERIZE_CHUNK_MARGIN;
        Vector3::Clamp(objectBounds.Minimum - objectMargin, Bounds.Minimum, Bounds.Maximum, objectBoundsCascade.Minimum);
        Vector3::Subtract(objectBoundsCascade.Minimum, Bounds.Minimum, objectBoundsCascade.Minimum);
        Vector3::Clamp(objectBounds.Maximum + objectMargin, Bounds.Minimum, Bounds.Maximum, objectBoundsCascade.Maximum);
        Vector3::Subtract(objectBoundsCascade.Maximum, Bounds.Minimum, objectBoundsCascade.Maximum);
        const float chunkSize = VoxelSize * GLOBAL_SDF_RASTERIZE_CHUNK_SIZE;
        const Int3 objectChunkMin(objectBoundsCascade.Minimum / chunkSize);
        const Int3 objectChunkMax(objectBoundsCascade.Maximum / chunkSize);

        // Invalidate static chunks intersecting with dirty bounds
        RasterizeChunkKey key;
        key.Layer = 0;
        for (key.Coord.Z = objectChunkMin.Z; key.Coord.Z <= objectChunkMax.Z; key.Coord.Z++)
        {
            for (key.Coord.Y = objectChunkMin.Y; key.Coord.Y <= objectChunkMax.Y; key.Coord.Y++)
            {
                for (key.Coord.X = objectChunkMin.X; key.Coord.X <= objectChunkMax.X; key.Coord.X++)
                {
                    key.Hash = key.Coord.Z * (RasterizeChunkKeyHashResolution * RasterizeChunkKeyHashResolution) + key.Coord.Y * RasterizeChunkKeyHashResolution + key.Coord.X;
                    StaticChunks.Remove(key);
                }
            }
        }
    }
};

class GlobalSignDistanceFieldCustomBuffer : public RenderBuffers::CustomBuffer, public ISceneRenderingListener
{
public:
    int32 Resolution = 0;
    GPUTexture* Texture = nullptr;
    GPUTexture* TextureMip = nullptr;
    Array<CascadeData, FixedAllocation<4>> Cascades;
    HashSet<ScriptingTypeHandle> ObjectTypes;
    HashSet<GPUTexture*> SDFTextures;
    GlobalSignDistanceFieldPass::BindingData Result;

    ~GlobalSignDistanceFieldCustomBuffer()
    {
        for (const auto& e : SDFTextures)
        {
            e.Item->Deleted.Unbind<GlobalSignDistanceFieldCustomBuffer, &GlobalSignDistanceFieldCustomBuffer::OnSDFTextureDeleted>(this);
            e.Item->ResidentMipsChanged.Unbind<GlobalSignDistanceFieldCustomBuffer, &GlobalSignDistanceFieldCustomBuffer::OnSDFTextureResidentMipsChanged>(this);
        }
        RenderTargetPool::Release(Texture);
        RenderTargetPool::Release(TextureMip);
    }

    void OnSDFTextureDeleted(ScriptingObject* object)
    {
        auto* texture = (GPUTexture*)object;
        if (SDFTextures.Remove(texture))
        {
            texture->Deleted.Unbind<GlobalSignDistanceFieldCustomBuffer, &GlobalSignDistanceFieldCustomBuffer::OnSDFTextureDeleted>(this);
            texture->ResidentMipsChanged.Unbind<GlobalSignDistanceFieldCustomBuffer, &GlobalSignDistanceFieldCustomBuffer::OnSDFTextureResidentMipsChanged>(this);
        }
    }

    void OnSDFTextureResidentMipsChanged(GPUTexture* texture)
    {
        // Stop tracking texture streaming once it gets fully loaded
        if (texture->ResidentMipLevels() == texture->MipLevels())
        {
            OnSDFTextureDeleted(texture);

            // Clear static chunks cache
            for (auto& cascade : Cascades)
                cascade.StaticChunks.Clear();
        }
    }

    FORCE_INLINE void OnSceneRenderingDirty(const BoundingBox& objectBounds)
    {
        for (auto& cascade : Cascades)
            cascade.OnSceneRenderingDirty(objectBounds);
    }

    // [ISceneRenderingListener]
    void OnSceneRenderingAddActor(Actor* a) override
    {
        if (GLOBAL_SDF_ACTOR_IS_STATIC(a) && ObjectTypes.Contains(a->GetTypeHandle()))
        {
            OnSceneRenderingDirty(a->GetBox());
        }
    }

    void OnSceneRenderingUpdateActor(Actor* a, const BoundingSphere& prevBounds) override
    {
        if (GLOBAL_SDF_ACTOR_IS_STATIC(a) && ObjectTypes.Contains(a->GetTypeHandle()))
        {
            OnSceneRenderingDirty(BoundingBox::FromSphere(prevBounds));
            OnSceneRenderingDirty(a->GetBox());
        }
    }

    void OnSceneRenderingRemoveActor(Actor* a) override
    {
        if (GLOBAL_SDF_ACTOR_IS_STATIC(a) && ObjectTypes.Contains(a->GetTypeHandle()))
        {
            OnSceneRenderingDirty(a->GetBox());
        }
    }

    void OnSceneRenderingClear(SceneRendering* scene) override
    {
        for (auto& cascade : Cascades)
            cascade.StaticChunks.Clear();
    }
};

namespace
{
    Dictionary<RasterizeChunkKey, RasterizeChunk> ChunksCache;
}

String GlobalSignDistanceFieldPass::ToString() const
{
    return TEXT("GlobalSignDistanceFieldPass");
}

bool GlobalSignDistanceFieldPass::Init()
{
    // Check platform support
    const auto device = GPUDevice::Instance;
    _supported = device->GetFeatureLevel() >= FeatureLevel::SM5 && device->Limits.HasCompute && device->Limits.HasTypedUAVLoad
            && FORMAT_FEATURES_ARE_SUPPORTED(device->GetFormatFeatures(GLOBAL_SDF_FORMAT).Support, FormatSupport::ShaderSample | FormatSupport::Texture3D);
    return false;
}

bool GlobalSignDistanceFieldPass::setupResources()
{
    if (!_supported)
        return true;

    // Load shader
    if (!_shader)
    {
        _shader = Content::LoadAsyncInternal<Shader>(TEXT("Shaders/GlobalSignDistanceField"));
        if (_shader == nullptr)
            return true;
#if COMPILE_WITH_DEV_ENV
        _shader.Get()->OnReloading.Bind<GlobalSignDistanceFieldPass, &GlobalSignDistanceFieldPass::OnShaderReloading>(this);
#endif
    }
    if (!_shader->IsLoaded())
        return true;

    const auto device = GPUDevice::Instance;
    const auto shader = _shader->GetShader();

    // Check shader
    _cb0 = shader->GetCB(0);
    _cb1 = shader->GetCB(1);
    if (!_cb0 || !_cb1)
        return true;
    _csRasterizeModel0 = shader->GetCS("CS_RasterizeModel", 0);
    _csRasterizeModel1 = shader->GetCS("CS_RasterizeModel", 1);
    _csRasterizeHeightfield = shader->GetCS("CS_RasterizeHeightfield");
    _csClearChunk = shader->GetCS("CS_ClearChunk");
    _csGenerateMip = shader->GetCS("CS_GenerateMip");

    // Init buffer
    if (!_objectsBuffer)
        _objectsBuffer = New<DynamicStructuredBuffer>(64u * (uint32)sizeof(ObjectRasterizeData), (uint32)sizeof(ObjectRasterizeData), false, TEXT("GlobalSDF.ObjectsBuffer"));

    // Create pipeline state
    GPUPipelineState::Description psDesc = GPUPipelineState::Description::DefaultFullscreenTriangle;
    if (!_psDebug)
    {
        _psDebug = device->CreatePipelineState();
        psDesc.PS = shader->GetPS("PS_Debug");
        if (_psDebug->Init(psDesc))
            return true;
    }

    return false;
}

#if COMPILE_WITH_DEV_ENV

void GlobalSignDistanceFieldPass::OnShaderReloading(Asset* obj)
{
    SAFE_DELETE_GPU_RESOURCE(_psDebug);
    _csRasterizeModel0 = nullptr;
    _csRasterizeModel1 = nullptr;
    _csRasterizeHeightfield = nullptr;
    _csClearChunk = nullptr;
    _csGenerateMip = nullptr;
    _cb0 = nullptr;
    _cb1 = nullptr;
    invalidateResources();
}

#endif

void GlobalSignDistanceFieldPass::Dispose()
{
    RendererPass::Dispose();

    // Cleanup
    SAFE_DELETE(_objectsBuffer);
    _objectsTextures.Resize(0);
    SAFE_DELETE_GPU_RESOURCE(_psDebug);
    _shader = nullptr;
    ChunksCache.Clear();
    ChunksCache.SetCapacity(0);
}

bool GlobalSignDistanceFieldPass::Get(const RenderBuffers* buffers, BindingData& result)
{
    auto* sdfData = buffers ? buffers->FindCustomBuffer<GlobalSignDistanceFieldCustomBuffer>(TEXT("GlobalSignDistanceField")) : nullptr;
    if (sdfData && sdfData->LastFrameUsed + 1 >= Engine::FrameCount) // Allow to use SDF from the previous frame (eg. particles in Editor using the Editor viewport in Game viewport - Game render task runs first)
    {
        result = sdfData->Result;
        return false;
    }
    return true;
}

bool GlobalSignDistanceFieldPass::Render(RenderContext& renderContext, GPUContext* context, BindingData& result)
{
    // Skip if not supported
    if (checkIfSkipPass())
        return true;
    if (renderContext.List->Scenes.Count() == 0)
        return true;
    auto& sdfData = *renderContext.Buffers->GetCustomBuffer<GlobalSignDistanceFieldCustomBuffer>(TEXT("GlobalSignDistanceField"));

    // Skip if already done in the current frame
    const auto currentFrame = Engine::FrameCount;
    if (sdfData.LastFrameUsed == currentFrame)
    {
        result = sdfData.Result;
        return false;
    }
    sdfData.LastFrameUsed = currentFrame;
    PROFILE_GPU_CPU("Global SDF");

    // Setup options
    int32 resolution, cascadesCount;
    switch (Graphics::GlobalSDFQuality)
    {
    case Quality::Low:
        resolution = 128;
        cascadesCount = 2;
        break;
    case Quality::Medium:
        resolution = 128;
        cascadesCount = 3;
        break;
    case Quality::High:
        resolution = 192;
        cascadesCount = 4;
        break;
    case Quality::Ultra:
    default:
        resolution = 256;
        cascadesCount = 4;
        break;
    }
    const int32 resolutionMip = Math::DivideAndRoundUp(resolution, GLOBAL_SDF_RASTERIZE_MIP_FACTOR);
    auto& giSettings = renderContext.List->Settings.GlobalIllumination;
    const float distance = Math::Min(giSettings.Mode == GlobalIlluminationMode::DDGI ? giSettings.Distance : 15000.0f, renderContext.View.Far);
    const float cascadesDistanceScales[] = { 1.0f, 2.5f, 5.0f, 10.0f };
    const float distanceExtent = distance / cascadesDistanceScales[cascadesCount - 1];

    // Initialize buffers
    bool updated = false;
    if (sdfData.Cascades.Count() != cascadesCount || sdfData.Resolution != resolution)
    {
        sdfData.Cascades.Resize(cascadesCount);
        sdfData.Resolution = resolution;
        updated = true;
        auto desc = GPUTextureDescription::New3D(resolution * cascadesCount, resolution, resolution, GLOBAL_SDF_FORMAT, GPUTextureFlags::ShaderResource | GPUTextureFlags::UnorderedAccess, 1);
        {
            GPUTexture*& texture = sdfData.Texture;
            if (texture && texture->Width() != desc.Width)
            {
                RenderTargetPool::Release(texture);
                sdfData.Texture = nullptr;
            }
            if (!texture)
            {
                texture = RenderTargetPool::Get(desc);
                if (!texture)
                    return true;
            }
        }
        desc.Width = resolutionMip * cascadesCount;
        desc.Height = desc.Depth = resolutionMip;
        for (auto& cascade : sdfData.Cascades)
        {
            GPUTexture*& texture = sdfData.TextureMip;
            if (texture && texture->Width() != desc.Width)
            {
                RenderTargetPool::Release(texture);
                texture = nullptr;
            }
            if (!texture)
            {
                texture = RenderTargetPool::Get(desc);
                if (!texture)
                    return true;
            }
        }
    }
    GPUTexture* tmpMip = nullptr;
    if (updated)
    {
        PROFILE_GPU_CPU("Init");
        for (auto& cascade : sdfData.Cascades)
        {
            cascade.NonEmptyChunks.Clear();
            cascade.StaticChunks.Clear();
        }
        uint64 memoryUsage = sdfData.Texture->GetMemoryUsage();
        context->ClearUA(sdfData.Texture, Float4::One);
        memoryUsage += sdfData.TextureMip->GetMemoryUsage();
        context->ClearUA(sdfData.TextureMip, Float4::One);
        LOG(Info, "Global SDF memory usage: {0} MB", memoryUsage / 1024 / 1024);
    }
    for (SceneRendering* scene : renderContext.List->Scenes)
        sdfData.ListenSceneRendering(scene);

    // Calculate origin for Global SDF by shifting it towards the view direction to account for better view frustum coverage
    Float3 viewOrigin = renderContext.View.Position;
    {
        Float3 viewDirection = renderContext.View.Direction;
        const float cascade0Distance = distanceExtent * cascadesDistanceScales[0];
        const Vector2 viewRayHit = CollisionsHelper::LineHitsBox(viewOrigin, viewOrigin + viewDirection * (cascade0Distance * 2.0f), viewOrigin - cascade0Distance, viewOrigin + cascade0Distance);
        const float viewOriginOffset = (float)viewRayHit.Y * cascade0Distance * 0.6f;
        viewOrigin += viewDirection * viewOriginOffset;
    }

    // Rasterize world geometry into Global SDF
    renderContext.View.Pass = DrawPass::GlobalSDF;
    uint32 viewMask = renderContext.View.RenderLayersMask;
    const bool useCache = !updated;
    static_assert(GLOBAL_SDF_RASTERIZE_CHUNK_SIZE % GLOBAL_SDF_RASTERIZE_GROUP_SIZE == 0, "Invalid chunk size for Global SDF rasterization group size.");
    const int32 rasterizeChunks = Math::CeilToInt((float)resolution / (float)GLOBAL_SDF_RASTERIZE_CHUNK_SIZE);
    auto& chunks = ChunksCache;
    chunks.EnsureCapacity(rasterizeChunks * rasterizeChunks, false);
    bool anyDraw = false;
    const uint64 cascadeFrequencies[] = { 2, 3, 5, 11 };
    //const uint64 cascadeFrequencies[] = { 1, 1, 1, 1 };
    GPUTextureView* textureView = sdfData.Texture->ViewVolume();
    GPUTextureView* textureMipView = sdfData.TextureMip->ViewVolume();
    for (int32 cascadeIndex = 0; cascadeIndex < cascadesCount; cascadeIndex++)
    {
        // Reduce frequency of the updates
        if (useCache && (Engine::FrameCount % cascadeFrequencies[cascadeIndex]) != 0)
            continue;
        auto& cascade = sdfData.Cascades[cascadeIndex];
        const float cascadeDistance = distanceExtent * cascadesDistanceScales[cascadeIndex];
        const float cascadeMaxDistance = cascadeDistance * 2;
        const float cascadeVoxelSize = cascadeMaxDistance / (float)resolution;
        const float cascadeChunkSize = cascadeVoxelSize * GLOBAL_SDF_RASTERIZE_CHUNK_SIZE;
        static_assert(GLOBAL_SDF_RASTERIZE_CHUNK_SIZE % GLOBAL_SDF_RASTERIZE_MIP_FACTOR == 0, "Adjust chunk size to match the mip factor scale.");
        const Float3 center = Float3::Floor(viewOrigin / cascadeChunkSize) * cascadeChunkSize;
        //const Float3 center = Float3::Zero;
        BoundingBox cascadeBounds(center - cascadeDistance, center + cascadeDistance);
        // TODO: add scene detail scale factor to PostFx settings (eg. to increase or decrease scene details and quality)
        const float minObjectRadius = Math::Max(20.0f, cascadeVoxelSize * 0.5f); // Skip too small objects for this cascade

        // Clear cascade before rasterization
        {
            PROFILE_CPU_NAMED("Clear");
            chunks.Clear();
            _objectsBuffer->Clear();
            _objectsTextures.Clear();
        }

        // Check if cascade center has been moved
        if (!(useCache && Float3::NearEqual(cascade.Position, center, cascadeVoxelSize)))
        {
            // TODO: optimize for moving camera (copy sdf for cached chunks)
            cascade.StaticChunks.Clear();
        }
        cascade.Position = center;
        cascade.VoxelSize = cascadeVoxelSize;
        cascade.Bounds = cascadeBounds;

        // Draw all objects from all scenes into the cascade
        _objectsBufferCount = 0;
        _voxelSize = cascadeVoxelSize;
        _cascadeBounds = cascadeBounds;
        _cascadeBounds.Minimum += 0.1f; // Adjust to prevent overflowing chunk keys (cascade bounds are used for clamping object bounds)
        _cascadeBounds.Maximum -= 0.1f; // Adjust to prevent overflowing chunk keys (cascade bounds are used for clamping object bounds)
        _cascadeIndex = cascadeIndex;
        _sdfData = &sdfData;
        {
            PROFILE_CPU_NAMED("Draw");
            for (SceneRendering* scene : renderContext.List->Scenes)
            {
                for (const auto& e : scene->Actors)
                {
                    if (viewMask & e.LayerMask && e.Bounds.Radius >= minObjectRadius && CollisionsHelper::BoxIntersectsSphere(cascadeBounds, e.Bounds))
                    {
                        e.Actor->Draw(renderContext);
                    }
                }
            }
        }

        // Perform batched chunks rasterization
        anyDraw = true;
        context->ResetSR();
        ModelsRasterizeData data;
        data.CascadeCoordToPosMul = (Float3)cascadeBounds.GetSize() / (float)resolution;
        data.CascadeCoordToPosAdd = (Float3)cascadeBounds.Minimum + cascadeVoxelSize * 0.5f;
        data.MaxDistance = cascadeMaxDistance;
        data.CascadeResolution = resolution;
        data.CascadeMipResolution = resolutionMip;
        data.CascadeIndex = cascadeIndex;
        data.CascadeMipFactor = GLOBAL_SDF_RASTERIZE_MIP_FACTOR;
        data.CascadeVoxelSize = cascadeVoxelSize;
        context->BindUA(0, textureView);
        context->BindCB(1, _cb1);
        const int32 chunkDispatchGroups = GLOBAL_SDF_RASTERIZE_CHUNK_SIZE / GLOBAL_SDF_RASTERIZE_GROUP_SIZE;
        bool anyChunkDispatch = false;
        {
            PROFILE_GPU_CPU("Clear Chunks");
            for (auto it = cascade.NonEmptyChunks.Begin(); it.IsNotEnd(); ++it)
            {
                auto& key = it->Item;
                if (chunks.ContainsKey(key))
                    continue;

                // Clear empty chunk
                cascade.NonEmptyChunks.Remove(it);
                data.ChunkCoord = key.Coord * GLOBAL_SDF_RASTERIZE_CHUNK_SIZE;
                context->UpdateCB(_cb1, &data);
                context->Dispatch(_csClearChunk, chunkDispatchGroups, chunkDispatchGroups, chunkDispatchGroups);
                anyChunkDispatch = true;
                // TODO: don't stall with UAV barrier on D3D12/Vulkan if UAVs don't change between dispatches
            }
        }
        // TODO: rasterize models into global sdf relative to the cascade origin to prevent fp issues on large worlds
        {
            PROFILE_GPU_CPU("Rasterize Chunks");

            // Update static chunks
            for (auto it = chunks.Begin(); it.IsNotEnd(); ++it)
            {
                auto& e = *it;
                if (e.Key.Layer != 0)
                    continue;
                if (e.Value.Dynamic)
                {
                    // Remove static chunk with dynamic objects
                    cascade.StaticChunks.Remove(e.Key);
                }
                else if (cascade.StaticChunks.Contains(e.Key))
                {
                    // Skip updating static chunk
                    auto key = e.Key;
                    while (chunks.Remove(key))
                        key.NextLayer();
                }
                else
                {
                    // Add to cache (render now but skip next frame)
                    cascade.StaticChunks.Add(e.Key);
                }
            }

            // Send models data to the GPU
            if (chunks.Count() != 0)
            {
                PROFILE_GPU_CPU("Update Objects");
                _objectsBuffer->Flush(context);
            }
            context->BindSR(0, _objectsBuffer->GetBuffer() ? _objectsBuffer->GetBuffer()->View() : nullptr);

            // Rasterize non-empty chunks (first layer so can override existing chunk data)
            for (const auto& e : chunks)
            {
                if (e.Key.Layer != 0)
                    continue;
                auto& chunk = e.Value;
                cascade.NonEmptyChunks.Add(e.Key);

                for (int32 i = 0; i < chunk.ModelsCount; i++)
                {
                    auto objectIndex = chunk.Models[i];
                    data.Objects[i] = objectIndex;
                    context->BindSR(i + 1, _objectsTextures[objectIndex]);
                }
                for (int32 i = chunk.ModelsCount; i < GLOBAL_SDF_RASTERIZE_HEIGHTFIELD_MAX_COUNT; i++)
                    context->UnBindSR(i + 1);
                data.ChunkCoord = e.Key.Coord * GLOBAL_SDF_RASTERIZE_CHUNK_SIZE;
                data.ObjectsCount = chunk.ModelsCount;
                context->UpdateCB(_cb1, &data);
                auto cs = data.ObjectsCount != 0 ? _csRasterizeModel0 : _csClearChunk; // Terrain-only chunk can be quickly cleared
                context->Dispatch(cs, chunkDispatchGroups, chunkDispatchGroups, chunkDispatchGroups);
                anyChunkDispatch = true;
                // TODO: don't stall with UAV barrier on D3D12/Vulkan if UAVs don't change between dispatches (maybe cache per-shader write/read flags for all UAVs?)

                if (chunk.HeightfieldsCount != 0)
                {
                    // Inject heightfield (additive)
                    for (int32 i = 0; i < chunk.HeightfieldsCount; i++)
                    {
                        auto objectIndex = chunk.Heightfields[i];
                        data.Objects[i] = objectIndex;
                        context->BindSR(i + 1, _objectsTextures[objectIndex]);
                    }
                    for (int32 i = chunk.HeightfieldsCount; i < GLOBAL_SDF_RASTERIZE_HEIGHTFIELD_MAX_COUNT; i++)
                        context->UnBindSR(i + 1);
                    data.ObjectsCount = chunk.HeightfieldsCount;
                    context->UpdateCB(_cb1, &data);
                    context->Dispatch(_csRasterizeHeightfield, chunkDispatchGroups, chunkDispatchGroups, chunkDispatchGroups);
                }

#if GLOBAL_SDF_DEBUG_CHUNKS
                // Debug draw chunk bounds in world space with number of models in it
                if (cascadeIndex + 1 == GLOBAL_SDF_DEBUG_CHUNKS)
                {
                    int32 count = chunk.ModelsCount + chunk.HeightfieldsCount;
                    RasterizeChunkKey tmp = e.Key;
                    tmp.NextLayer();
                    while (chunks.ContainsKey(tmp))
                    {
                        count += chunks[tmp].ModelsCount + chunks[tmp].HeightfieldsCount;
                        tmp.NextLayer();
                    }
                    Float3 chunkMin = cascadeBounds.Minimum + Float3(e.Key.Coord) * chunkSize;
                    BoundingBox chunkBounds(chunkMin, chunkMin + chunkSize);
                    DebugDraw::DrawWireBox(chunkBounds, Color::Red, 0, false);
                    DebugDraw::DrawText(StringUtils::ToString(count), chunkBounds.GetCenter(), Color::Red);
                }
#endif
            }

            // Rasterize non-empty chunks (additive layers so so need combine with existing chunk data)
            for (const auto& e : chunks)
            {
                if (e.Key.Layer == 0)
                    continue;
                auto& chunk = e.Value;
                data.ChunkCoord = e.Key.Coord * GLOBAL_SDF_RASTERIZE_CHUNK_SIZE;

                if (chunk.ModelsCount != 0)
                {
                    // Inject models (additive)
                    for (int32 i = 0; i < chunk.ModelsCount; i++)
                    {
                        auto objectIndex = chunk.Models[i];
                        data.Objects[i] = objectIndex;
                        context->BindSR(i + 1, _objectsTextures[objectIndex]);
                    }
                    for (int32 i = chunk.ModelsCount; i < GLOBAL_SDF_RASTERIZE_HEIGHTFIELD_MAX_COUNT; i++)
                        context->UnBindSR(i + 1);
                    data.ObjectsCount = chunk.ModelsCount;
                    context->UpdateCB(_cb1, &data);
                    context->Dispatch(_csRasterizeModel1, chunkDispatchGroups, chunkDispatchGroups, chunkDispatchGroups);
                }

                if (chunk.HeightfieldsCount != 0)
                {
                    // Inject heightfields (additive)
                    for (int32 i = 0; i < chunk.HeightfieldsCount; i++)
                    {
                        auto objectIndex = chunk.Heightfields[i];
                        data.Objects[i] = objectIndex;
                        context->BindSR(i + 1, _objectsTextures[objectIndex]);
                    }
                    for (int32 i = chunk.HeightfieldsCount; i < GLOBAL_SDF_RASTERIZE_HEIGHTFIELD_MAX_COUNT; i++)
                        context->UnBindSR(i + 1);
                    data.ObjectsCount = chunk.HeightfieldsCount;
                    context->UpdateCB(_cb1, &data);
                    context->Dispatch(_csRasterizeHeightfield, chunkDispatchGroups, chunkDispatchGroups, chunkDispatchGroups);
                }
                anyChunkDispatch = true;
            }
        }

        // Generate mip out of cascade (empty chunks have distance value 1 which is incorrect so mip will be used as a fallback - lower res)
        if (updated || anyChunkDispatch)
        {
            PROFILE_GPU_CPU("Generate Mip");
            context->ResetUA();
            const int32 mipDispatchGroups = Math::DivideAndRoundUp(resolutionMip, GLOBAL_SDF_MIP_GROUP_SIZE);
            static_assert((GLOBAL_SDF_MIP_FLOODS % 2) == 1, "Invalid Global SDF mip flood iterations count.");
            int32 floodFillIterations = chunks.Count() == 0 ? 1 : GLOBAL_SDF_MIP_FLOODS;
            if (!tmpMip)
            {
                // Use temporary texture to flood fill mip
                auto desc = GPUTextureDescription::New3D(resolutionMip, resolutionMip, resolutionMip, GLOBAL_SDF_FORMAT, GPUTextureFlags::ShaderResource | GPUTextureFlags::UnorderedAccess, 1);
                tmpMip = RenderTargetPool::Get(desc);
                if (!tmpMip)
                    return true;
            }
            GPUTextureView* tmpMipView = tmpMip->ViewVolume();

            // Tex -> Mip
            // TODO: use push constants on DX12/Vulkan to provide those 4 uints to the shader
            data.GenerateMipTexResolution = data.CascadeResolution;
            data.GenerateMipCoordScale = data.CascadeMipFactor;
            data.GenerateMipTexOffsetX = data.CascadeIndex * data.CascadeResolution;
            data.GenerateMipMipOffsetX = data.CascadeIndex * data.CascadeMipResolution;
            context->UpdateCB(_cb1, &data);
            context->BindSR(0, textureView);
            context->BindUA(0, textureMipView);
            context->Dispatch(_csGenerateMip, mipDispatchGroups, mipDispatchGroups, mipDispatchGroups);

            data.GenerateMipTexResolution = data.CascadeMipResolution;
            data.GenerateMipCoordScale = 1;
            for (int32 i = 1; i < floodFillIterations; i++)
            {
                context->ResetUA();
                if ((i & 1) == 1)
                {
                    // Mip -> Tmp
                    context->BindSR(0, textureMipView);
                    context->BindUA(0, tmpMipView);
                    data.GenerateMipTexOffsetX = data.CascadeIndex * data.CascadeMipResolution;
                    data.GenerateMipMipOffsetX = 0;
                }
                else
                {
                    // Tmp -> Mip
                    context->BindSR(0, tmpMipView);
                    context->BindUA(0, textureMipView);
                    data.GenerateMipTexOffsetX = 0;
                    data.GenerateMipMipOffsetX = data.CascadeIndex * data.CascadeMipResolution;
                }
                context->UpdateCB(_cb1, &data);
                context->Dispatch(_csGenerateMip, mipDispatchGroups, mipDispatchGroups, mipDispatchGroups);
            }
        }
    }

    RenderTargetPool::Release(tmpMip);
    if (anyDraw)
    {
        context->UnBindCB(1);
        context->ResetUA();
        context->FlushState();
        context->ResetSR();
        context->FlushState();
    }

    // Copy results
    result.Texture = sdfData.Texture;
    result.TextureMip = sdfData.TextureMip;
    for (int32 cascadeIndex = 0; cascadeIndex < cascadesCount; cascadeIndex++)
    {
        auto& cascade = sdfData.Cascades[cascadeIndex];
        const float cascadeDistance = distanceExtent * cascadesDistanceScales[cascadeIndex];
        const float cascadeMaxDistance = cascadeDistance * 2;
<<<<<<< HEAD
        const float cascadeVoxelSize = cascadeMaxDistance / resolution;
        const Float3 center = cascade.Position;
        result.Constants.CascadePosDistance[cascadeIndex] = Float4(center, cascadeDistance);
=======
        const float cascadeVoxelSize = cascadeMaxDistance / (float)resolution;
        const Vector3 center = cascade.Position;
        result.Constants.CascadePosDistance[cascadeIndex] = Vector4(center, cascadeDistance);
>>>>>>> fe6226b2
        result.Constants.CascadeVoxelSize.Raw[cascadeIndex] = cascadeVoxelSize;
    }
    for (int32 cascadeIndex = cascadesCount; cascadeIndex < 4; cascadeIndex++)
    {
        result.Constants.CascadePosDistance[cascadeIndex] = result.Constants.CascadePosDistance[cascadesCount - 1];
        result.Constants.CascadeVoxelSize.Raw[cascadeIndex] = result.Constants.CascadeVoxelSize.Raw[cascadesCount - 1];
    }
    result.Constants.Resolution = (float)resolution;
    result.Constants.CascadesCount = cascadesCount;
    sdfData.Result = result;
    return false;
}

void GlobalSignDistanceFieldPass::RenderDebug(RenderContext& renderContext, GPUContext* context, GPUTexture* output)
{
    BindingData bindingData;
    if (Render(renderContext, context, bindingData))
    {
        context->Draw(output, renderContext.Buffers->GBuffer0);
        return;
    }

    PROFILE_GPU_CPU("Global SDF Debug");
    const Float2 outputSize(output->Size());
    {
        Data data;
        data.ViewWorldPos = renderContext.View.Position;
        data.ViewNearPlane = renderContext.View.Near;
        data.ViewFarPlane = renderContext.View.Far;
        for (int32 i = 0; i < 4; i++)
            data.ViewFrustumWorldRays[i] = Float4(renderContext.List->FrustumCornersWs[i + 4], 0);
        data.GlobalSDF = bindingData.Constants;
        context->UpdateCB(_cb0, &data);
        context->BindCB(0, _cb0);
    }
    context->BindSR(0, bindingData.Texture ? bindingData.Texture->ViewVolume() : nullptr);
    context->BindSR(1, bindingData.TextureMip ? bindingData.TextureMip->ViewVolume() : nullptr);
    context->SetState(_psDebug);
    context->SetRenderTarget(output->View());
    context->SetViewportAndScissors(outputSize.X, outputSize.Y);
    context->DrawFullscreenTriangle();
}

void GlobalSignDistanceFieldPass::RasterizeModelSDF(Actor* actor, const ModelBase::SDFData& sdf, const Matrix& localToWorld, const BoundingBox& objectBounds)
{
    if (!sdf.Texture || sdf.Texture->ResidentMipLevels() == 0)
        return;

    // Setup object data
    BoundingBox objectBoundsCascade;
    const float objectMargin = _voxelSize * GLOBAL_SDF_RASTERIZE_CHUNK_MARGIN;
    Vector3::Clamp(objectBounds.Minimum - objectMargin, _cascadeBounds.Minimum, _cascadeBounds.Maximum, objectBoundsCascade.Minimum);
    Vector3::Subtract(objectBoundsCascade.Minimum, _cascadeBounds.Minimum, objectBoundsCascade.Minimum);
    Vector3::Clamp(objectBounds.Maximum + objectMargin, _cascadeBounds.Minimum, _cascadeBounds.Maximum, objectBoundsCascade.Maximum);
    Vector3::Subtract(objectBoundsCascade.Maximum, _cascadeBounds.Minimum, objectBoundsCascade.Maximum);
    const float chunkSize = _voxelSize * GLOBAL_SDF_RASTERIZE_CHUNK_SIZE;
    Int3 objectChunkMin(objectBoundsCascade.Minimum / chunkSize);
    Int3 objectChunkMax(objectBoundsCascade.Maximum / chunkSize);
    Matrix worldToLocal, volumeToWorld;
    Matrix::Invert(localToWorld, worldToLocal);
    BoundingBox localVolumeBounds(sdf.LocalBoundsMin, sdf.LocalBoundsMax);
    Float3 volumeLocalBoundsExtent = localVolumeBounds.GetSize() * 0.5f;
    Matrix worldToVolume = worldToLocal * Matrix::Translation(-(localVolumeBounds.Minimum + volumeLocalBoundsExtent));
    Matrix::Invert(worldToVolume, volumeToWorld);

    // Pick the SDF mip for the cascade
    int32 mipLevelIndex = 1;
    float worldUnitsPerVoxel = sdf.WorldUnitsPerVoxel * localToWorld.GetScaleVector().MaxValue() * 2;
    while (_voxelSize > worldUnitsPerVoxel && mipLevelIndex < sdf.Texture->MipLevels())
    {
        mipLevelIndex++;
        worldUnitsPerVoxel *= 2.0f;
    }
    mipLevelIndex--;

    // Volume -> Local -> UVW
    Float3 volumeToUVWMul = sdf.LocalToUVWMul;
    Float3 volumeToUVWAdd = sdf.LocalToUVWAdd + (localVolumeBounds.Minimum + volumeLocalBoundsExtent) * sdf.LocalToUVWMul;

    // Add object data for the GPU buffer
    uint16 objectIndex = _objectsBufferCount++;
    ObjectRasterizeData objectData;
    Matrix::Transpose(worldToVolume, objectData.WorldToVolume);
    Matrix::Transpose(volumeToWorld, objectData.VolumeToWorld);
    objectData.VolumeLocalBoundsExtent = volumeLocalBoundsExtent;
    objectData.VolumeToUVWMul = volumeToUVWMul;
    objectData.VolumeToUVWAdd = volumeToUVWAdd;
    objectData.MipOffset = (float)mipLevelIndex;
    objectData.DecodeMul = 2.0f * sdf.MaxDistance;
    objectData.DecodeAdd = -sdf.MaxDistance;
    _objectsBuffer->Write(objectData);
    _objectsTextures.Add(sdf.Texture->ViewVolume());

    // Inject object into the intersecting cascade chunks
    _sdfData->ObjectTypes.Add(actor->GetTypeHandle());
    RasterizeChunkKey key;
    auto& chunks = ChunksCache;
    const bool dynamic = !GLOBAL_SDF_ACTOR_IS_STATIC(actor);
    for (key.Coord.Z = objectChunkMin.Z; key.Coord.Z <= objectChunkMax.Z; key.Coord.Z++)
    {
        for (key.Coord.Y = objectChunkMin.Y; key.Coord.Y <= objectChunkMax.Y; key.Coord.Y++)
        {
            for (key.Coord.X = objectChunkMin.X; key.Coord.X <= objectChunkMax.X; key.Coord.X++)
            {
                key.Layer = 0;
                key.Hash = key.Coord.Z * (RasterizeChunkKeyHashResolution * RasterizeChunkKeyHashResolution) + key.Coord.Y * RasterizeChunkKeyHashResolution + key.Coord.X;
                RasterizeChunk* chunk = &chunks[key];
                chunk->Dynamic |= dynamic;

                // Move to the next layer if chunk has overflown
                while (chunk->ModelsCount == GLOBAL_SDF_RASTERIZE_MODEL_MAX_COUNT)
                {
                    key.NextLayer();
                    chunk = &chunks[key];
                }

                chunk->Models[chunk->ModelsCount++] = objectIndex;
            }
        }
    }

    // Track streaming for textures used in static chunks to invalidate cache
    if (!dynamic && sdf.Texture->ResidentMipLevels() != sdf.Texture->MipLevels() && !_sdfData->SDFTextures.Contains(sdf.Texture))
    {
        sdf.Texture->Deleted.Bind<GlobalSignDistanceFieldCustomBuffer, &GlobalSignDistanceFieldCustomBuffer::OnSDFTextureDeleted>(_sdfData);
        sdf.Texture->ResidentMipsChanged.Bind<GlobalSignDistanceFieldCustomBuffer, &GlobalSignDistanceFieldCustomBuffer::OnSDFTextureResidentMipsChanged>(_sdfData);
        _sdfData->SDFTextures.Add(sdf.Texture);
    }
}

void GlobalSignDistanceFieldPass::RasterizeHeightfield(Actor* actor, GPUTexture* heightfield, const Matrix& localToWorld, const BoundingBox& objectBounds, const Float4& localToUV)
{
    if (!heightfield || heightfield->ResidentMipLevels() == 0)
        return;

    // Setup object data
    BoundingBox objectBoundsCascade;
    const float objectMargin = _voxelSize * GLOBAL_SDF_RASTERIZE_CHUNK_MARGIN;
    Vector3::Clamp(objectBounds.Minimum - objectMargin, _cascadeBounds.Minimum, _cascadeBounds.Maximum, objectBoundsCascade.Minimum);
    Vector3::Subtract(objectBoundsCascade.Minimum, _cascadeBounds.Minimum, objectBoundsCascade.Minimum);
    Vector3::Clamp(objectBounds.Maximum + objectMargin, _cascadeBounds.Minimum, _cascadeBounds.Maximum, objectBoundsCascade.Maximum);
    Vector3::Subtract(objectBoundsCascade.Maximum, _cascadeBounds.Minimum, objectBoundsCascade.Maximum);
    const float chunkSize = _voxelSize * GLOBAL_SDF_RASTERIZE_CHUNK_SIZE;
    const Int3 objectChunkMin(objectBoundsCascade.Minimum / chunkSize);
    const Int3 objectChunkMax(objectBoundsCascade.Maximum / chunkSize);

    // Add object data for the GPU buffer
    uint16 objectIndex = _objectsBufferCount++;
    ObjectRasterizeData objectData;
    Matrix worldToLocal;
    Matrix::Invert(localToWorld, worldToLocal);
    Matrix::Transpose(worldToLocal, objectData.WorldToVolume);
    Matrix::Transpose(localToWorld, objectData.VolumeToWorld);
    objectData.VolumeToUVWMul = Float3(localToUV.X, 1.0f, localToUV.Y);
    objectData.VolumeToUVWAdd = Float3(localToUV.Z, 0.0f, localToUV.W);
    objectData.MipOffset = (float)_cascadeIndex * 0.5f; // Use lower-quality mip for far cascades
    _objectsBuffer->Write(objectData);
    _objectsTextures.Add(heightfield->View());

    // Inject object into the intersecting cascade chunks
    _sdfData->ObjectTypes.Add(actor->GetTypeHandle());
    RasterizeChunkKey key;
    auto& chunks = ChunksCache;
    const bool dynamic = !GLOBAL_SDF_ACTOR_IS_STATIC(actor);
    for (key.Coord.Z = objectChunkMin.Z; key.Coord.Z <= objectChunkMax.Z; key.Coord.Z++)
    {
        for (key.Coord.Y = objectChunkMin.Y; key.Coord.Y <= objectChunkMax.Y; key.Coord.Y++)
        {
            for (key.Coord.X = objectChunkMin.X; key.Coord.X <= objectChunkMax.X; key.Coord.X++)
            {
                key.Layer = 0;
                key.Hash = key.Coord.Z * (RasterizeChunkKeyHashResolution * RasterizeChunkKeyHashResolution) + key.Coord.Y * RasterizeChunkKeyHashResolution + key.Coord.X;
                RasterizeChunk* chunk = &chunks[key];
                chunk->Dynamic |= dynamic;

                // Move to the next layer if chunk has overflown
                while (chunk->HeightfieldsCount == GLOBAL_SDF_RASTERIZE_HEIGHTFIELD_MAX_COUNT)
                {
                    key.NextLayer();
                    chunk = &chunks[key];
                }

                chunk->Heightfields[chunk->HeightfieldsCount++] = objectIndex;
            }
        }
    }

    // Track streaming for textures used in static chunks to invalidate cache
    if (!dynamic && heightfield->ResidentMipLevels() != heightfield->MipLevels() && !_sdfData->SDFTextures.Contains(heightfield))
    {
        heightfield->Deleted.Bind<GlobalSignDistanceFieldCustomBuffer, &GlobalSignDistanceFieldCustomBuffer::OnSDFTextureDeleted>(_sdfData);
        heightfield->ResidentMipsChanged.Bind<GlobalSignDistanceFieldCustomBuffer, &GlobalSignDistanceFieldCustomBuffer::OnSDFTextureResidentMipsChanged>(_sdfData);
        _sdfData->SDFTextures.Add(heightfield);
    }
}<|MERGE_RESOLUTION|>--- conflicted
+++ resolved
@@ -129,13 +129,7 @@
 
 struct CascadeData
 {
-<<<<<<< HEAD
-    GPUTexture* Texture = nullptr;
-    GPUTexture* Mip = nullptr;
     Float3 Position;
-=======
-    Vector3 Position;
->>>>>>> fe6226b2
     float VoxelSize;
     BoundingBox Bounds;
     HashSet<RasterizeChunkKey> NonEmptyChunks;
@@ -798,15 +792,9 @@
         auto& cascade = sdfData.Cascades[cascadeIndex];
         const float cascadeDistance = distanceExtent * cascadesDistanceScales[cascadeIndex];
         const float cascadeMaxDistance = cascadeDistance * 2;
-<<<<<<< HEAD
-        const float cascadeVoxelSize = cascadeMaxDistance / resolution;
+        const float cascadeVoxelSize = cascadeMaxDistance / (float)resolution;
         const Float3 center = cascade.Position;
-        result.Constants.CascadePosDistance[cascadeIndex] = Float4(center, cascadeDistance);
-=======
-        const float cascadeVoxelSize = cascadeMaxDistance / (float)resolution;
-        const Vector3 center = cascade.Position;
         result.Constants.CascadePosDistance[cascadeIndex] = Vector4(center, cascadeDistance);
->>>>>>> fe6226b2
         result.Constants.CascadeVoxelSize.Raw[cascadeIndex] = cascadeVoxelSize;
     }
     for (int32 cascadeIndex = cascadesCount; cascadeIndex < 4; cascadeIndex++)
