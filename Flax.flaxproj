{
  "Name": "Flax",
  "Version": {
    "Major": 1,
<<<<<<< HEAD
    "Minor": 8,
    "Revision": 0,
    "Build": 6502
=======
    "Minor": 7,
    "Revision": 1,
    "Build": 6406
>>>>>>> b3a18883
  },
  "Company": "Flax",
  "Copyright": "Copyright (c) 2012-2023 Wojciech Figat. All rights reserved.",
  "GameTarget": "FlaxGame",
  "EditorTarget": "FlaxEditor",
  "Configuration": {
    "UseCSharp": true,
    "UseLargeWorlds": false,
    "UseDotNet": true
  }
}<|MERGE_RESOLUTION|>--- conflicted
+++ resolved
@@ -2,15 +2,9 @@
   "Name": "Flax",
   "Version": {
     "Major": 1,
-<<<<<<< HEAD
     "Minor": 8,
     "Revision": 0,
-    "Build": 6502
-=======
-    "Minor": 7,
-    "Revision": 1,
-    "Build": 6406
->>>>>>> b3a18883
+    "Build": 6503
   },
   "Company": "Flax",
   "Copyright": "Copyright (c) 2012-2023 Wojciech Figat. All rights reserved.",
